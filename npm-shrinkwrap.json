{
  "name": "mathlive",
  "version": "0.32.8",
  "lockfileVersion": 1,
  "requires": true,
  "dependencies": {
    "@babel/cli": {
      "version": "7.7.5",
      "resolved": "https://registry.npmjs.org/@babel/cli/-/cli-7.7.5.tgz",
      "integrity": "sha512-y2YrMGXM3NUyu1Myg0pxg+Lx6g8XhEyvLHYNRwTBV6fDek3H7Io6b7N/LXscLs4HWn4HxMdy7f2rM1rTMp2mFg==",
      "dev": true,
      "requires": {
        "chokidar": "^2.1.8",
        "commander": "^4.0.1",
        "convert-source-map": "^1.1.0",
        "fs-readdir-recursive": "^1.1.0",
        "glob": "^7.0.0",
        "lodash": "^4.17.13",
        "make-dir": "^2.1.0",
        "slash": "^2.0.0",
        "source-map": "^0.5.0"
      },
      "dependencies": {
        "chokidar": {
          "version": "2.1.8",
          "resolved": "https://registry.npmjs.org/chokidar/-/chokidar-2.1.8.tgz",
          "integrity": "sha512-ZmZUazfOzf0Nve7duiCKD23PFSCs4JPoYyccjUFF3aQkQadqBhfzhjkwBH2mNOG9cTBwhamM37EIsIkZw3nRgg==",
          "dev": true,
          "optional": true,
          "requires": {
            "anymatch": "^2.0.0",
            "async-each": "^1.0.1",
            "braces": "^2.3.2",
            "fsevents": "^1.2.7",
            "glob-parent": "^3.1.0",
            "inherits": "^2.0.3",
            "is-binary-path": "^1.0.0",
            "is-glob": "^4.0.0",
            "normalize-path": "^3.0.0",
            "path-is-absolute": "^1.0.0",
            "readdirp": "^2.2.1",
            "upath": "^1.1.1"
          }
        }
      }
    },
    "@babel/code-frame": {
      "version": "7.5.5",
      "resolved": "https://registry.npmjs.org/@babel/code-frame/-/code-frame-7.5.5.tgz",
      "integrity": "sha512-27d4lZoomVyo51VegxI20xZPuSHusqbQag/ztrBC7wegWoQ1nLREPVSKSW8byhTlzTKyNE4ifaTA6lCp7JjpFw==",
      "dev": true,
      "requires": {
        "@babel/highlight": "^7.0.0"
      }
    },
    "@babel/core": {
      "version": "7.7.5",
      "resolved": "https://registry.npmjs.org/@babel/core/-/core-7.7.5.tgz",
      "integrity": "sha512-M42+ScN4+1S9iB6f+TL7QBpoQETxbclx+KNoKJABghnKYE+fMzSGqst0BZJc8CpI625bwPwYgUyRvxZ+0mZzpw==",
      "dev": true,
      "requires": {
        "@babel/code-frame": "^7.5.5",
        "@babel/generator": "^7.7.4",
        "@babel/helpers": "^7.7.4",
        "@babel/parser": "^7.7.5",
        "@babel/template": "^7.7.4",
        "@babel/traverse": "^7.7.4",
        "@babel/types": "^7.7.4",
        "convert-source-map": "^1.7.0",
        "debug": "^4.1.0",
        "json5": "^2.1.0",
        "lodash": "^4.17.13",
        "resolve": "^1.3.2",
        "semver": "^5.4.1",
        "source-map": "^0.5.0"
      },
      "dependencies": {
        "@babel/generator": {
          "version": "7.7.4",
          "resolved": "https://registry.npmjs.org/@babel/generator/-/generator-7.7.4.tgz",
          "integrity": "sha512-m5qo2WgdOJeyYngKImbkyQrnUN1mPceaG5BV+G0E3gWsa4l/jCSryWJdM2x8OuGAOyh+3d5pVYfZWCiNFtynxg==",
          "dev": true,
          "requires": {
            "@babel/types": "^7.7.4",
            "jsesc": "^2.5.1",
            "lodash": "^4.17.13",
            "source-map": "^0.5.0"
          }
        },
        "@babel/helper-function-name": {
          "version": "7.7.4",
          "resolved": "https://registry.npmjs.org/@babel/helper-function-name/-/helper-function-name-7.7.4.tgz",
          "integrity": "sha512-AnkGIdiBhEuiwdoMnKm7jfPfqItZhgRaZfMg1XX3bS25INOnLPjPG1Ppnajh8eqgt5kPJnfqrRHqFqmjKDZLzQ==",
          "dev": true,
          "requires": {
            "@babel/helper-get-function-arity": "^7.7.4",
            "@babel/template": "^7.7.4",
            "@babel/types": "^7.7.4"
          }
        },
        "@babel/helper-get-function-arity": {
          "version": "7.7.4",
          "resolved": "https://registry.npmjs.org/@babel/helper-get-function-arity/-/helper-get-function-arity-7.7.4.tgz",
          "integrity": "sha512-QTGKEdCkjgzgfJ3bAyRwF4yyT3pg+vDgan8DSivq1eS0gwi+KGKE5x8kRcbeFTb/673mkO5SN1IZfmCfA5o+EA==",
          "dev": true,
          "requires": {
            "@babel/types": "^7.7.4"
          }
        },
        "@babel/helper-split-export-declaration": {
          "version": "7.7.4",
          "resolved": "https://registry.npmjs.org/@babel/helper-split-export-declaration/-/helper-split-export-declaration-7.7.4.tgz",
          "integrity": "sha512-guAg1SXFcVr04Guk9eq0S4/rWS++sbmyqosJzVs8+1fH5NI+ZcmkaSkc7dmtAFbHFva6yRJnjW3yAcGxjueDug==",
          "dev": true,
          "requires": {
            "@babel/types": "^7.7.4"
          }
        },
        "@babel/parser": {
          "version": "7.7.5",
          "resolved": "https://registry.npmjs.org/@babel/parser/-/parser-7.7.5.tgz",
          "integrity": "sha512-KNlOe9+/nk4i29g0VXgl8PEXIRms5xKLJeuZ6UptN0fHv+jDiriG+y94X6qAgWTR0h3KaoM1wK5G5h7MHFRSig==",
          "dev": true
        },
        "@babel/template": {
          "version": "7.7.4",
          "resolved": "https://registry.npmjs.org/@babel/template/-/template-7.7.4.tgz",
          "integrity": "sha512-qUzihgVPguAzXCK7WXw8pqs6cEwi54s3E+HrejlkuWO6ivMKx9hZl3Y2fSXp9i5HgyWmj7RKP+ulaYnKM4yYxw==",
          "dev": true,
          "requires": {
            "@babel/code-frame": "^7.0.0",
            "@babel/parser": "^7.7.4",
            "@babel/types": "^7.7.4"
          }
        },
        "@babel/traverse": {
          "version": "7.7.4",
          "resolved": "https://registry.npmjs.org/@babel/traverse/-/traverse-7.7.4.tgz",
          "integrity": "sha512-P1L58hQyupn8+ezVA2z5KBm4/Zr4lCC8dwKCMYzsa5jFMDMQAzaBNy9W5VjB+KAmBjb40U7a/H6ao+Xo+9saIw==",
          "dev": true,
          "requires": {
            "@babel/code-frame": "^7.5.5",
            "@babel/generator": "^7.7.4",
            "@babel/helper-function-name": "^7.7.4",
            "@babel/helper-split-export-declaration": "^7.7.4",
            "@babel/parser": "^7.7.4",
            "@babel/types": "^7.7.4",
            "debug": "^4.1.0",
            "globals": "^11.1.0",
            "lodash": "^4.17.13"
          }
        },
        "@babel/types": {
          "version": "7.7.4",
          "resolved": "https://registry.npmjs.org/@babel/types/-/types-7.7.4.tgz",
          "integrity": "sha512-cz5Ji23KCi4T+YIE/BolWosrJuSmoZeN1EFnRtBwF+KKLi8GG/Z2c2hOJJeCXPk4mwk4QFvTmwIodJowXgttRA==",
          "dev": true,
          "requires": {
            "esutils": "^2.0.2",
            "lodash": "^4.17.13",
            "to-fast-properties": "^2.0.0"
          }
        },
        "convert-source-map": {
          "version": "1.7.0",
          "resolved": "https://registry.npmjs.org/convert-source-map/-/convert-source-map-1.7.0.tgz",
          "integrity": "sha512-4FJkXzKXEDB1snCFZlLP4gpC3JILicCpGbzG9f9G7tGqGCzETQ2hWPrcinA9oU4wtf2biUaEH5065UnMeR33oA==",
          "dev": true,
          "requires": {
            "safe-buffer": "~5.1.1"
          }
        },
        "debug": {
          "version": "4.1.1",
          "resolved": "https://registry.npmjs.org/debug/-/debug-4.1.1.tgz",
          "integrity": "sha512-pYAIzeRo8J6KPEaJ0VWOh5Pzkbw/RetuzehGM7QRRX5he4fPHx2rdKMB256ehJCkX+XRQm16eZLqLNS8RSZXZw==",
          "dev": true,
          "requires": {
            "ms": "^2.1.1"
          }
        },
        "ms": {
          "version": "2.1.2",
          "resolved": "https://registry.npmjs.org/ms/-/ms-2.1.2.tgz",
          "integrity": "sha512-sGkPx+VjMtmA6MX27oA4FBFELFCZZ4S4XqeGOXCv68tT+jb3vk/RyaKWP0PTKyWtmLSM0b+adUTEvbs1PEaH2w==",
          "dev": true
        }
      }
    },
    "@babel/generator": {
      "version": "7.5.5",
      "resolved": "https://registry.npmjs.org/@babel/generator/-/generator-7.5.5.tgz",
      "integrity": "sha512-ETI/4vyTSxTzGnU2c49XHv2zhExkv9JHLTwDAFz85kmcwuShvYG2H08FwgIguQf4JC75CBnXAUM5PqeF4fj0nQ==",
      "dev": true,
      "requires": {
        "@babel/types": "^7.5.5",
        "jsesc": "^2.5.1",
        "lodash": "^4.17.13",
        "source-map": "^0.5.0",
        "trim-right": "^1.0.1"
      }
    },
    "@babel/helper-annotate-as-pure": {
      "version": "7.7.4",
      "resolved": "https://registry.npmjs.org/@babel/helper-annotate-as-pure/-/helper-annotate-as-pure-7.7.4.tgz",
      "integrity": "sha512-2BQmQgECKzYKFPpiycoF9tlb5HA4lrVyAmLLVK177EcQAqjVLciUb2/R+n1boQ9y5ENV3uz2ZqiNw7QMBBw1Og==",
      "dev": true,
      "requires": {
        "@babel/types": "^7.7.4"
      },
      "dependencies": {
        "@babel/types": {
          "version": "7.7.4",
          "resolved": "https://registry.npmjs.org/@babel/types/-/types-7.7.4.tgz",
          "integrity": "sha512-cz5Ji23KCi4T+YIE/BolWosrJuSmoZeN1EFnRtBwF+KKLi8GG/Z2c2hOJJeCXPk4mwk4QFvTmwIodJowXgttRA==",
          "dev": true,
          "requires": {
            "esutils": "^2.0.2",
            "lodash": "^4.17.13",
            "to-fast-properties": "^2.0.0"
          }
        }
      }
    },
    "@babel/helper-builder-binary-assignment-operator-visitor": {
      "version": "7.7.4",
      "resolved": "https://registry.npmjs.org/@babel/helper-builder-binary-assignment-operator-visitor/-/helper-builder-binary-assignment-operator-visitor-7.7.4.tgz",
      "integrity": "sha512-Biq/d/WtvfftWZ9Uf39hbPBYDUo986m5Bb4zhkeYDGUllF43D+nUe5M6Vuo6/8JDK/0YX/uBdeoQpyaNhNugZQ==",
      "dev": true,
      "requires": {
        "@babel/helper-explode-assignable-expression": "^7.7.4",
        "@babel/types": "^7.7.4"
      },
      "dependencies": {
        "@babel/types": {
          "version": "7.7.4",
          "resolved": "https://registry.npmjs.org/@babel/types/-/types-7.7.4.tgz",
          "integrity": "sha512-cz5Ji23KCi4T+YIE/BolWosrJuSmoZeN1EFnRtBwF+KKLi8GG/Z2c2hOJJeCXPk4mwk4QFvTmwIodJowXgttRA==",
          "dev": true,
          "requires": {
            "esutils": "^2.0.2",
            "lodash": "^4.17.13",
            "to-fast-properties": "^2.0.0"
          }
        }
      }
    },
    "@babel/helper-call-delegate": {
      "version": "7.7.4",
      "resolved": "https://registry.npmjs.org/@babel/helper-call-delegate/-/helper-call-delegate-7.7.4.tgz",
      "integrity": "sha512-8JH9/B7J7tCYJ2PpWVpw9JhPuEVHztagNVuQAFBVFYluRMlpG7F1CgKEgGeL6KFqcsIa92ZYVj6DSc0XwmN1ZA==",
      "dev": true,
      "requires": {
        "@babel/helper-hoist-variables": "^7.7.4",
        "@babel/traverse": "^7.7.4",
        "@babel/types": "^7.7.4"
      },
      "dependencies": {
        "@babel/generator": {
          "version": "7.7.4",
          "resolved": "https://registry.npmjs.org/@babel/generator/-/generator-7.7.4.tgz",
          "integrity": "sha512-m5qo2WgdOJeyYngKImbkyQrnUN1mPceaG5BV+G0E3gWsa4l/jCSryWJdM2x8OuGAOyh+3d5pVYfZWCiNFtynxg==",
          "dev": true,
          "requires": {
            "@babel/types": "^7.7.4",
            "jsesc": "^2.5.1",
            "lodash": "^4.17.13",
            "source-map": "^0.5.0"
          }
        },
        "@babel/helper-function-name": {
          "version": "7.7.4",
          "resolved": "https://registry.npmjs.org/@babel/helper-function-name/-/helper-function-name-7.7.4.tgz",
          "integrity": "sha512-AnkGIdiBhEuiwdoMnKm7jfPfqItZhgRaZfMg1XX3bS25INOnLPjPG1Ppnajh8eqgt5kPJnfqrRHqFqmjKDZLzQ==",
          "dev": true,
          "requires": {
            "@babel/helper-get-function-arity": "^7.7.4",
            "@babel/template": "^7.7.4",
            "@babel/types": "^7.7.4"
          }
        },
        "@babel/helper-get-function-arity": {
          "version": "7.7.4",
          "resolved": "https://registry.npmjs.org/@babel/helper-get-function-arity/-/helper-get-function-arity-7.7.4.tgz",
          "integrity": "sha512-QTGKEdCkjgzgfJ3bAyRwF4yyT3pg+vDgan8DSivq1eS0gwi+KGKE5x8kRcbeFTb/673mkO5SN1IZfmCfA5o+EA==",
          "dev": true,
          "requires": {
            "@babel/types": "^7.7.4"
          }
        },
        "@babel/helper-split-export-declaration": {
          "version": "7.7.4",
          "resolved": "https://registry.npmjs.org/@babel/helper-split-export-declaration/-/helper-split-export-declaration-7.7.4.tgz",
          "integrity": "sha512-guAg1SXFcVr04Guk9eq0S4/rWS++sbmyqosJzVs8+1fH5NI+ZcmkaSkc7dmtAFbHFva6yRJnjW3yAcGxjueDug==",
          "dev": true,
          "requires": {
            "@babel/types": "^7.7.4"
          }
        },
        "@babel/parser": {
          "version": "7.7.5",
          "resolved": "https://registry.npmjs.org/@babel/parser/-/parser-7.7.5.tgz",
          "integrity": "sha512-KNlOe9+/nk4i29g0VXgl8PEXIRms5xKLJeuZ6UptN0fHv+jDiriG+y94X6qAgWTR0h3KaoM1wK5G5h7MHFRSig==",
          "dev": true
        },
        "@babel/template": {
          "version": "7.7.4",
          "resolved": "https://registry.npmjs.org/@babel/template/-/template-7.7.4.tgz",
          "integrity": "sha512-qUzihgVPguAzXCK7WXw8pqs6cEwi54s3E+HrejlkuWO6ivMKx9hZl3Y2fSXp9i5HgyWmj7RKP+ulaYnKM4yYxw==",
          "dev": true,
          "requires": {
            "@babel/code-frame": "^7.0.0",
            "@babel/parser": "^7.7.4",
            "@babel/types": "^7.7.4"
          }
        },
        "@babel/traverse": {
          "version": "7.7.4",
          "resolved": "https://registry.npmjs.org/@babel/traverse/-/traverse-7.7.4.tgz",
          "integrity": "sha512-P1L58hQyupn8+ezVA2z5KBm4/Zr4lCC8dwKCMYzsa5jFMDMQAzaBNy9W5VjB+KAmBjb40U7a/H6ao+Xo+9saIw==",
          "dev": true,
          "requires": {
            "@babel/code-frame": "^7.5.5",
            "@babel/generator": "^7.7.4",
            "@babel/helper-function-name": "^7.7.4",
            "@babel/helper-split-export-declaration": "^7.7.4",
            "@babel/parser": "^7.7.4",
            "@babel/types": "^7.7.4",
            "debug": "^4.1.0",
            "globals": "^11.1.0",
            "lodash": "^4.17.13"
          }
        },
        "@babel/types": {
          "version": "7.7.4",
          "resolved": "https://registry.npmjs.org/@babel/types/-/types-7.7.4.tgz",
          "integrity": "sha512-cz5Ji23KCi4T+YIE/BolWosrJuSmoZeN1EFnRtBwF+KKLi8GG/Z2c2hOJJeCXPk4mwk4QFvTmwIodJowXgttRA==",
          "dev": true,
          "requires": {
            "esutils": "^2.0.2",
            "lodash": "^4.17.13",
            "to-fast-properties": "^2.0.0"
          }
        },
        "debug": {
          "version": "4.1.1",
          "resolved": "https://registry.npmjs.org/debug/-/debug-4.1.1.tgz",
          "integrity": "sha512-pYAIzeRo8J6KPEaJ0VWOh5Pzkbw/RetuzehGM7QRRX5he4fPHx2rdKMB256ehJCkX+XRQm16eZLqLNS8RSZXZw==",
          "dev": true,
          "requires": {
            "ms": "^2.1.1"
          }
        },
        "ms": {
          "version": "2.1.2",
          "resolved": "https://registry.npmjs.org/ms/-/ms-2.1.2.tgz",
          "integrity": "sha512-sGkPx+VjMtmA6MX27oA4FBFELFCZZ4S4XqeGOXCv68tT+jb3vk/RyaKWP0PTKyWtmLSM0b+adUTEvbs1PEaH2w==",
          "dev": true
        }
      }
    },
    "@babel/helper-create-regexp-features-plugin": {
      "version": "7.7.4",
      "resolved": "https://registry.npmjs.org/@babel/helper-create-regexp-features-plugin/-/helper-create-regexp-features-plugin-7.7.4.tgz",
      "integrity": "sha512-Mt+jBKaxL0zfOIWrfQpnfYCN7/rS6GKx6CCCfuoqVVd+17R8zNDlzVYmIi9qyb2wOk002NsmSTDymkIygDUH7A==",
      "dev": true,
      "requires": {
        "@babel/helper-regex": "^7.4.4",
        "regexpu-core": "^4.6.0"
      }
    },
    "@babel/helper-define-map": {
      "version": "7.7.4",
      "resolved": "https://registry.npmjs.org/@babel/helper-define-map/-/helper-define-map-7.7.4.tgz",
      "integrity": "sha512-v5LorqOa0nVQUvAUTUF3KPastvUt/HzByXNamKQ6RdJRTV7j8rLL+WB5C/MzzWAwOomxDhYFb1wLLxHqox86lg==",
      "dev": true,
      "requires": {
        "@babel/helper-function-name": "^7.7.4",
        "@babel/types": "^7.7.4",
        "lodash": "^4.17.13"
      },
      "dependencies": {
        "@babel/helper-function-name": {
          "version": "7.7.4",
          "resolved": "https://registry.npmjs.org/@babel/helper-function-name/-/helper-function-name-7.7.4.tgz",
          "integrity": "sha512-AnkGIdiBhEuiwdoMnKm7jfPfqItZhgRaZfMg1XX3bS25INOnLPjPG1Ppnajh8eqgt5kPJnfqrRHqFqmjKDZLzQ==",
          "dev": true,
          "requires": {
            "@babel/helper-get-function-arity": "^7.7.4",
            "@babel/template": "^7.7.4",
            "@babel/types": "^7.7.4"
          }
        },
        "@babel/helper-get-function-arity": {
          "version": "7.7.4",
          "resolved": "https://registry.npmjs.org/@babel/helper-get-function-arity/-/helper-get-function-arity-7.7.4.tgz",
          "integrity": "sha512-QTGKEdCkjgzgfJ3bAyRwF4yyT3pg+vDgan8DSivq1eS0gwi+KGKE5x8kRcbeFTb/673mkO5SN1IZfmCfA5o+EA==",
          "dev": true,
          "requires": {
            "@babel/types": "^7.7.4"
          }
        },
        "@babel/parser": {
          "version": "7.7.5",
          "resolved": "https://registry.npmjs.org/@babel/parser/-/parser-7.7.5.tgz",
          "integrity": "sha512-KNlOe9+/nk4i29g0VXgl8PEXIRms5xKLJeuZ6UptN0fHv+jDiriG+y94X6qAgWTR0h3KaoM1wK5G5h7MHFRSig==",
          "dev": true
        },
        "@babel/template": {
          "version": "7.7.4",
          "resolved": "https://registry.npmjs.org/@babel/template/-/template-7.7.4.tgz",
          "integrity": "sha512-qUzihgVPguAzXCK7WXw8pqs6cEwi54s3E+HrejlkuWO6ivMKx9hZl3Y2fSXp9i5HgyWmj7RKP+ulaYnKM4yYxw==",
          "dev": true,
          "requires": {
            "@babel/code-frame": "^7.0.0",
            "@babel/parser": "^7.7.4",
            "@babel/types": "^7.7.4"
          }
        },
        "@babel/types": {
          "version": "7.7.4",
          "resolved": "https://registry.npmjs.org/@babel/types/-/types-7.7.4.tgz",
          "integrity": "sha512-cz5Ji23KCi4T+YIE/BolWosrJuSmoZeN1EFnRtBwF+KKLi8GG/Z2c2hOJJeCXPk4mwk4QFvTmwIodJowXgttRA==",
          "dev": true,
          "requires": {
            "esutils": "^2.0.2",
            "lodash": "^4.17.13",
            "to-fast-properties": "^2.0.0"
          }
        }
      }
    },
    "@babel/helper-explode-assignable-expression": {
      "version": "7.7.4",
      "resolved": "https://registry.npmjs.org/@babel/helper-explode-assignable-expression/-/helper-explode-assignable-expression-7.7.4.tgz",
      "integrity": "sha512-2/SicuFrNSXsZNBxe5UGdLr+HZg+raWBLE9vC98bdYOKX/U6PY0mdGlYUJdtTDPSU0Lw0PNbKKDpwYHJLn2jLg==",
      "dev": true,
      "requires": {
        "@babel/traverse": "^7.7.4",
        "@babel/types": "^7.7.4"
      },
      "dependencies": {
        "@babel/generator": {
          "version": "7.7.4",
          "resolved": "https://registry.npmjs.org/@babel/generator/-/generator-7.7.4.tgz",
          "integrity": "sha512-m5qo2WgdOJeyYngKImbkyQrnUN1mPceaG5BV+G0E3gWsa4l/jCSryWJdM2x8OuGAOyh+3d5pVYfZWCiNFtynxg==",
          "dev": true,
          "requires": {
            "@babel/types": "^7.7.4",
            "jsesc": "^2.5.1",
            "lodash": "^4.17.13",
            "source-map": "^0.5.0"
          }
        },
        "@babel/helper-function-name": {
          "version": "7.7.4",
          "resolved": "https://registry.npmjs.org/@babel/helper-function-name/-/helper-function-name-7.7.4.tgz",
          "integrity": "sha512-AnkGIdiBhEuiwdoMnKm7jfPfqItZhgRaZfMg1XX3bS25INOnLPjPG1Ppnajh8eqgt5kPJnfqrRHqFqmjKDZLzQ==",
          "dev": true,
          "requires": {
            "@babel/helper-get-function-arity": "^7.7.4",
            "@babel/template": "^7.7.4",
            "@babel/types": "^7.7.4"
          }
        },
        "@babel/helper-get-function-arity": {
          "version": "7.7.4",
          "resolved": "https://registry.npmjs.org/@babel/helper-get-function-arity/-/helper-get-function-arity-7.7.4.tgz",
          "integrity": "sha512-QTGKEdCkjgzgfJ3bAyRwF4yyT3pg+vDgan8DSivq1eS0gwi+KGKE5x8kRcbeFTb/673mkO5SN1IZfmCfA5o+EA==",
          "dev": true,
          "requires": {
            "@babel/types": "^7.7.4"
          }
        },
        "@babel/helper-split-export-declaration": {
          "version": "7.7.4",
          "resolved": "https://registry.npmjs.org/@babel/helper-split-export-declaration/-/helper-split-export-declaration-7.7.4.tgz",
          "integrity": "sha512-guAg1SXFcVr04Guk9eq0S4/rWS++sbmyqosJzVs8+1fH5NI+ZcmkaSkc7dmtAFbHFva6yRJnjW3yAcGxjueDug==",
          "dev": true,
          "requires": {
            "@babel/types": "^7.7.4"
          }
        },
        "@babel/parser": {
          "version": "7.7.5",
          "resolved": "https://registry.npmjs.org/@babel/parser/-/parser-7.7.5.tgz",
          "integrity": "sha512-KNlOe9+/nk4i29g0VXgl8PEXIRms5xKLJeuZ6UptN0fHv+jDiriG+y94X6qAgWTR0h3KaoM1wK5G5h7MHFRSig==",
          "dev": true
        },
        "@babel/template": {
          "version": "7.7.4",
          "resolved": "https://registry.npmjs.org/@babel/template/-/template-7.7.4.tgz",
          "integrity": "sha512-qUzihgVPguAzXCK7WXw8pqs6cEwi54s3E+HrejlkuWO6ivMKx9hZl3Y2fSXp9i5HgyWmj7RKP+ulaYnKM4yYxw==",
          "dev": true,
          "requires": {
            "@babel/code-frame": "^7.0.0",
            "@babel/parser": "^7.7.4",
            "@babel/types": "^7.7.4"
          }
        },
        "@babel/traverse": {
          "version": "7.7.4",
          "resolved": "https://registry.npmjs.org/@babel/traverse/-/traverse-7.7.4.tgz",
          "integrity": "sha512-P1L58hQyupn8+ezVA2z5KBm4/Zr4lCC8dwKCMYzsa5jFMDMQAzaBNy9W5VjB+KAmBjb40U7a/H6ao+Xo+9saIw==",
          "dev": true,
          "requires": {
            "@babel/code-frame": "^7.5.5",
            "@babel/generator": "^7.7.4",
            "@babel/helper-function-name": "^7.7.4",
            "@babel/helper-split-export-declaration": "^7.7.4",
            "@babel/parser": "^7.7.4",
            "@babel/types": "^7.7.4",
            "debug": "^4.1.0",
            "globals": "^11.1.0",
            "lodash": "^4.17.13"
          }
        },
        "@babel/types": {
          "version": "7.7.4",
          "resolved": "https://registry.npmjs.org/@babel/types/-/types-7.7.4.tgz",
          "integrity": "sha512-cz5Ji23KCi4T+YIE/BolWosrJuSmoZeN1EFnRtBwF+KKLi8GG/Z2c2hOJJeCXPk4mwk4QFvTmwIodJowXgttRA==",
          "dev": true,
          "requires": {
            "esutils": "^2.0.2",
            "lodash": "^4.17.13",
            "to-fast-properties": "^2.0.0"
          }
        },
        "debug": {
          "version": "4.1.1",
          "resolved": "https://registry.npmjs.org/debug/-/debug-4.1.1.tgz",
          "integrity": "sha512-pYAIzeRo8J6KPEaJ0VWOh5Pzkbw/RetuzehGM7QRRX5he4fPHx2rdKMB256ehJCkX+XRQm16eZLqLNS8RSZXZw==",
          "dev": true,
          "requires": {
            "ms": "^2.1.1"
          }
        },
        "ms": {
          "version": "2.1.2",
          "resolved": "https://registry.npmjs.org/ms/-/ms-2.1.2.tgz",
          "integrity": "sha512-sGkPx+VjMtmA6MX27oA4FBFELFCZZ4S4XqeGOXCv68tT+jb3vk/RyaKWP0PTKyWtmLSM0b+adUTEvbs1PEaH2w==",
          "dev": true
        }
      }
    },
    "@babel/helper-function-name": {
      "version": "7.1.0",
      "resolved": "https://registry.npmjs.org/@babel/helper-function-name/-/helper-function-name-7.1.0.tgz",
      "integrity": "sha512-A95XEoCpb3TO+KZzJ4S/5uW5fNe26DjBGqf1o9ucyLyCmi1dXq/B3c8iaWTfBk3VvetUxl16e8tIrd5teOCfGw==",
      "dev": true,
      "requires": {
        "@babel/helper-get-function-arity": "^7.0.0",
        "@babel/template": "^7.1.0",
        "@babel/types": "^7.0.0"
      }
    },
    "@babel/helper-get-function-arity": {
      "version": "7.0.0",
      "resolved": "https://registry.npmjs.org/@babel/helper-get-function-arity/-/helper-get-function-arity-7.0.0.tgz",
      "integrity": "sha512-r2DbJeg4svYvt3HOS74U4eWKsUAMRH01Z1ds1zx8KNTPtpTL5JAsdFv8BNyOpVqdFhHkkRDIg5B4AsxmkjAlmQ==",
      "dev": true,
      "requires": {
        "@babel/types": "^7.0.0"
      }
    },
    "@babel/helper-hoist-variables": {
      "version": "7.7.4",
      "resolved": "https://registry.npmjs.org/@babel/helper-hoist-variables/-/helper-hoist-variables-7.7.4.tgz",
      "integrity": "sha512-wQC4xyvc1Jo/FnLirL6CEgPgPCa8M74tOdjWpRhQYapz5JC7u3NYU1zCVoVAGCE3EaIP9T1A3iW0WLJ+reZlpQ==",
      "dev": true,
      "requires": {
        "@babel/types": "^7.7.4"
      },
      "dependencies": {
        "@babel/types": {
          "version": "7.7.4",
          "resolved": "https://registry.npmjs.org/@babel/types/-/types-7.7.4.tgz",
          "integrity": "sha512-cz5Ji23KCi4T+YIE/BolWosrJuSmoZeN1EFnRtBwF+KKLi8GG/Z2c2hOJJeCXPk4mwk4QFvTmwIodJowXgttRA==",
          "dev": true,
          "requires": {
            "esutils": "^2.0.2",
            "lodash": "^4.17.13",
            "to-fast-properties": "^2.0.0"
          }
        }
      }
    },
    "@babel/helper-member-expression-to-functions": {
      "version": "7.7.4",
      "resolved": "https://registry.npmjs.org/@babel/helper-member-expression-to-functions/-/helper-member-expression-to-functions-7.7.4.tgz",
      "integrity": "sha512-9KcA1X2E3OjXl/ykfMMInBK+uVdfIVakVe7W7Lg3wfXUNyS3Q1HWLFRwZIjhqiCGbslummPDnmb7vIekS0C1vw==",
      "dev": true,
      "requires": {
        "@babel/types": "^7.7.4"
      },
      "dependencies": {
        "@babel/types": {
          "version": "7.7.4",
          "resolved": "https://registry.npmjs.org/@babel/types/-/types-7.7.4.tgz",
          "integrity": "sha512-cz5Ji23KCi4T+YIE/BolWosrJuSmoZeN1EFnRtBwF+KKLi8GG/Z2c2hOJJeCXPk4mwk4QFvTmwIodJowXgttRA==",
          "dev": true,
          "requires": {
            "esutils": "^2.0.2",
            "lodash": "^4.17.13",
            "to-fast-properties": "^2.0.0"
          }
        }
      }
    },
    "@babel/helper-module-imports": {
      "version": "7.7.4",
      "resolved": "https://registry.npmjs.org/@babel/helper-module-imports/-/helper-module-imports-7.7.4.tgz",
      "integrity": "sha512-dGcrX6K9l8258WFjyDLJwuVKxR4XZfU0/vTUgOQYWEnRD8mgr+p4d6fCUMq/ys0h4CCt/S5JhbvtyErjWouAUQ==",
      "dev": true,
      "requires": {
        "@babel/types": "^7.7.4"
      },
      "dependencies": {
        "@babel/types": {
          "version": "7.7.4",
          "resolved": "https://registry.npmjs.org/@babel/types/-/types-7.7.4.tgz",
          "integrity": "sha512-cz5Ji23KCi4T+YIE/BolWosrJuSmoZeN1EFnRtBwF+KKLi8GG/Z2c2hOJJeCXPk4mwk4QFvTmwIodJowXgttRA==",
          "dev": true,
          "requires": {
            "esutils": "^2.0.2",
            "lodash": "^4.17.13",
            "to-fast-properties": "^2.0.0"
          }
        }
      }
    },
    "@babel/helper-module-transforms": {
      "version": "7.7.5",
      "resolved": "https://registry.npmjs.org/@babel/helper-module-transforms/-/helper-module-transforms-7.7.5.tgz",
      "integrity": "sha512-A7pSxyJf1gN5qXVcidwLWydjftUN878VkalhXX5iQDuGyiGK3sOrrKKHF4/A4fwHtnsotv/NipwAeLzY4KQPvw==",
      "dev": true,
      "requires": {
        "@babel/helper-module-imports": "^7.7.4",
        "@babel/helper-simple-access": "^7.7.4",
        "@babel/helper-split-export-declaration": "^7.7.4",
        "@babel/template": "^7.7.4",
        "@babel/types": "^7.7.4",
        "lodash": "^4.17.13"
      },
      "dependencies": {
        "@babel/helper-split-export-declaration": {
          "version": "7.7.4",
          "resolved": "https://registry.npmjs.org/@babel/helper-split-export-declaration/-/helper-split-export-declaration-7.7.4.tgz",
          "integrity": "sha512-guAg1SXFcVr04Guk9eq0S4/rWS++sbmyqosJzVs8+1fH5NI+ZcmkaSkc7dmtAFbHFva6yRJnjW3yAcGxjueDug==",
          "dev": true,
          "requires": {
            "@babel/types": "^7.7.4"
          }
        },
        "@babel/parser": {
          "version": "7.7.5",
          "resolved": "https://registry.npmjs.org/@babel/parser/-/parser-7.7.5.tgz",
          "integrity": "sha512-KNlOe9+/nk4i29g0VXgl8PEXIRms5xKLJeuZ6UptN0fHv+jDiriG+y94X6qAgWTR0h3KaoM1wK5G5h7MHFRSig==",
          "dev": true
        },
        "@babel/template": {
          "version": "7.7.4",
          "resolved": "https://registry.npmjs.org/@babel/template/-/template-7.7.4.tgz",
          "integrity": "sha512-qUzihgVPguAzXCK7WXw8pqs6cEwi54s3E+HrejlkuWO6ivMKx9hZl3Y2fSXp9i5HgyWmj7RKP+ulaYnKM4yYxw==",
          "dev": true,
          "requires": {
            "@babel/code-frame": "^7.0.0",
            "@babel/parser": "^7.7.4",
            "@babel/types": "^7.7.4"
          }
        },
        "@babel/types": {
          "version": "7.7.4",
          "resolved": "https://registry.npmjs.org/@babel/types/-/types-7.7.4.tgz",
          "integrity": "sha512-cz5Ji23KCi4T+YIE/BolWosrJuSmoZeN1EFnRtBwF+KKLi8GG/Z2c2hOJJeCXPk4mwk4QFvTmwIodJowXgttRA==",
          "dev": true,
          "requires": {
            "esutils": "^2.0.2",
            "lodash": "^4.17.13",
            "to-fast-properties": "^2.0.0"
          }
        }
      }
    },
    "@babel/helper-optimise-call-expression": {
      "version": "7.7.4",
      "resolved": "https://registry.npmjs.org/@babel/helper-optimise-call-expression/-/helper-optimise-call-expression-7.7.4.tgz",
      "integrity": "sha512-VB7gWZ2fDkSuqW6b1AKXkJWO5NyNI3bFL/kK79/30moK57blr6NbH8xcl2XcKCwOmJosftWunZqfO84IGq3ZZg==",
      "dev": true,
      "requires": {
        "@babel/types": "^7.7.4"
      },
      "dependencies": {
        "@babel/types": {
          "version": "7.7.4",
          "resolved": "https://registry.npmjs.org/@babel/types/-/types-7.7.4.tgz",
          "integrity": "sha512-cz5Ji23KCi4T+YIE/BolWosrJuSmoZeN1EFnRtBwF+KKLi8GG/Z2c2hOJJeCXPk4mwk4QFvTmwIodJowXgttRA==",
          "dev": true,
          "requires": {
            "esutils": "^2.0.2",
            "lodash": "^4.17.13",
            "to-fast-properties": "^2.0.0"
          }
        }
      }
    },
    "@babel/helper-plugin-utils": {
      "version": "7.0.0",
      "resolved": "https://registry.npmjs.org/@babel/helper-plugin-utils/-/helper-plugin-utils-7.0.0.tgz",
      "integrity": "sha512-CYAOUCARwExnEixLdB6sDm2dIJ/YgEAKDM1MOeMeZu9Ld/bDgVo8aiWrXwcY7OBh+1Ea2uUcVRcxKk0GJvW7QA==",
      "dev": true
    },
    "@babel/helper-regex": {
      "version": "7.5.5",
      "resolved": "https://registry.npmjs.org/@babel/helper-regex/-/helper-regex-7.5.5.tgz",
      "integrity": "sha512-CkCYQLkfkiugbRDO8eZn6lRuR8kzZoGXCg3149iTk5se7g6qykSpy3+hELSwquhu+TgHn8nkLiBwHvNX8Hofcw==",
      "dev": true,
      "requires": {
        "lodash": "^4.17.13"
      }
    },
    "@babel/helper-remap-async-to-generator": {
      "version": "7.7.4",
      "resolved": "https://registry.npmjs.org/@babel/helper-remap-async-to-generator/-/helper-remap-async-to-generator-7.7.4.tgz",
      "integrity": "sha512-Sk4xmtVdM9sA/jCI80f+KS+Md+ZHIpjuqmYPk1M7F/upHou5e4ReYmExAiu6PVe65BhJPZA2CY9x9k4BqE5klw==",
      "dev": true,
      "requires": {
        "@babel/helper-annotate-as-pure": "^7.7.4",
        "@babel/helper-wrap-function": "^7.7.4",
        "@babel/template": "^7.7.4",
        "@babel/traverse": "^7.7.4",
        "@babel/types": "^7.7.4"
      },
      "dependencies": {
        "@babel/generator": {
          "version": "7.7.4",
          "resolved": "https://registry.npmjs.org/@babel/generator/-/generator-7.7.4.tgz",
          "integrity": "sha512-m5qo2WgdOJeyYngKImbkyQrnUN1mPceaG5BV+G0E3gWsa4l/jCSryWJdM2x8OuGAOyh+3d5pVYfZWCiNFtynxg==",
          "dev": true,
          "requires": {
            "@babel/types": "^7.7.4",
            "jsesc": "^2.5.1",
            "lodash": "^4.17.13",
            "source-map": "^0.5.0"
          }
        },
        "@babel/helper-function-name": {
          "version": "7.7.4",
          "resolved": "https://registry.npmjs.org/@babel/helper-function-name/-/helper-function-name-7.7.4.tgz",
          "integrity": "sha512-AnkGIdiBhEuiwdoMnKm7jfPfqItZhgRaZfMg1XX3bS25INOnLPjPG1Ppnajh8eqgt5kPJnfqrRHqFqmjKDZLzQ==",
          "dev": true,
          "requires": {
            "@babel/helper-get-function-arity": "^7.7.4",
            "@babel/template": "^7.7.4",
            "@babel/types": "^7.7.4"
          }
        },
        "@babel/helper-get-function-arity": {
          "version": "7.7.4",
          "resolved": "https://registry.npmjs.org/@babel/helper-get-function-arity/-/helper-get-function-arity-7.7.4.tgz",
          "integrity": "sha512-QTGKEdCkjgzgfJ3bAyRwF4yyT3pg+vDgan8DSivq1eS0gwi+KGKE5x8kRcbeFTb/673mkO5SN1IZfmCfA5o+EA==",
          "dev": true,
          "requires": {
            "@babel/types": "^7.7.4"
          }
        },
        "@babel/helper-split-export-declaration": {
          "version": "7.7.4",
          "resolved": "https://registry.npmjs.org/@babel/helper-split-export-declaration/-/helper-split-export-declaration-7.7.4.tgz",
          "integrity": "sha512-guAg1SXFcVr04Guk9eq0S4/rWS++sbmyqosJzVs8+1fH5NI+ZcmkaSkc7dmtAFbHFva6yRJnjW3yAcGxjueDug==",
          "dev": true,
          "requires": {
            "@babel/types": "^7.7.4"
          }
        },
        "@babel/parser": {
          "version": "7.7.5",
          "resolved": "https://registry.npmjs.org/@babel/parser/-/parser-7.7.5.tgz",
          "integrity": "sha512-KNlOe9+/nk4i29g0VXgl8PEXIRms5xKLJeuZ6UptN0fHv+jDiriG+y94X6qAgWTR0h3KaoM1wK5G5h7MHFRSig==",
          "dev": true
        },
        "@babel/template": {
          "version": "7.7.4",
          "resolved": "https://registry.npmjs.org/@babel/template/-/template-7.7.4.tgz",
          "integrity": "sha512-qUzihgVPguAzXCK7WXw8pqs6cEwi54s3E+HrejlkuWO6ivMKx9hZl3Y2fSXp9i5HgyWmj7RKP+ulaYnKM4yYxw==",
          "dev": true,
          "requires": {
            "@babel/code-frame": "^7.0.0",
            "@babel/parser": "^7.7.4",
            "@babel/types": "^7.7.4"
          }
        },
        "@babel/traverse": {
          "version": "7.7.4",
          "resolved": "https://registry.npmjs.org/@babel/traverse/-/traverse-7.7.4.tgz",
          "integrity": "sha512-P1L58hQyupn8+ezVA2z5KBm4/Zr4lCC8dwKCMYzsa5jFMDMQAzaBNy9W5VjB+KAmBjb40U7a/H6ao+Xo+9saIw==",
          "dev": true,
          "requires": {
            "@babel/code-frame": "^7.5.5",
            "@babel/generator": "^7.7.4",
            "@babel/helper-function-name": "^7.7.4",
            "@babel/helper-split-export-declaration": "^7.7.4",
            "@babel/parser": "^7.7.4",
            "@babel/types": "^7.7.4",
            "debug": "^4.1.0",
            "globals": "^11.1.0",
            "lodash": "^4.17.13"
          }
        },
        "@babel/types": {
          "version": "7.7.4",
          "resolved": "https://registry.npmjs.org/@babel/types/-/types-7.7.4.tgz",
          "integrity": "sha512-cz5Ji23KCi4T+YIE/BolWosrJuSmoZeN1EFnRtBwF+KKLi8GG/Z2c2hOJJeCXPk4mwk4QFvTmwIodJowXgttRA==",
          "dev": true,
          "requires": {
            "esutils": "^2.0.2",
            "lodash": "^4.17.13",
            "to-fast-properties": "^2.0.0"
          }
        },
        "debug": {
          "version": "4.1.1",
          "resolved": "https://registry.npmjs.org/debug/-/debug-4.1.1.tgz",
          "integrity": "sha512-pYAIzeRo8J6KPEaJ0VWOh5Pzkbw/RetuzehGM7QRRX5he4fPHx2rdKMB256ehJCkX+XRQm16eZLqLNS8RSZXZw==",
          "dev": true,
          "requires": {
            "ms": "^2.1.1"
          }
        },
        "ms": {
          "version": "2.1.2",
          "resolved": "https://registry.npmjs.org/ms/-/ms-2.1.2.tgz",
          "integrity": "sha512-sGkPx+VjMtmA6MX27oA4FBFELFCZZ4S4XqeGOXCv68tT+jb3vk/RyaKWP0PTKyWtmLSM0b+adUTEvbs1PEaH2w==",
          "dev": true
        }
      }
    },
    "@babel/helper-replace-supers": {
      "version": "7.7.4",
      "resolved": "https://registry.npmjs.org/@babel/helper-replace-supers/-/helper-replace-supers-7.7.4.tgz",
      "integrity": "sha512-pP0tfgg9hsZWo5ZboYGuBn/bbYT/hdLPVSS4NMmiRJdwWhP0IznPwN9AE1JwyGsjSPLC364I0Qh5p+EPkGPNpg==",
      "dev": true,
      "requires": {
        "@babel/helper-member-expression-to-functions": "^7.7.4",
        "@babel/helper-optimise-call-expression": "^7.7.4",
        "@babel/traverse": "^7.7.4",
        "@babel/types": "^7.7.4"
      },
      "dependencies": {
        "@babel/generator": {
          "version": "7.7.4",
          "resolved": "https://registry.npmjs.org/@babel/generator/-/generator-7.7.4.tgz",
          "integrity": "sha512-m5qo2WgdOJeyYngKImbkyQrnUN1mPceaG5BV+G0E3gWsa4l/jCSryWJdM2x8OuGAOyh+3d5pVYfZWCiNFtynxg==",
          "dev": true,
          "requires": {
            "@babel/types": "^7.7.4",
            "jsesc": "^2.5.1",
            "lodash": "^4.17.13",
            "source-map": "^0.5.0"
          }
        },
        "@babel/helper-function-name": {
          "version": "7.7.4",
          "resolved": "https://registry.npmjs.org/@babel/helper-function-name/-/helper-function-name-7.7.4.tgz",
          "integrity": "sha512-AnkGIdiBhEuiwdoMnKm7jfPfqItZhgRaZfMg1XX3bS25INOnLPjPG1Ppnajh8eqgt5kPJnfqrRHqFqmjKDZLzQ==",
          "dev": true,
          "requires": {
            "@babel/helper-get-function-arity": "^7.7.4",
            "@babel/template": "^7.7.4",
            "@babel/types": "^7.7.4"
          }
        },
        "@babel/helper-get-function-arity": {
          "version": "7.7.4",
          "resolved": "https://registry.npmjs.org/@babel/helper-get-function-arity/-/helper-get-function-arity-7.7.4.tgz",
          "integrity": "sha512-QTGKEdCkjgzgfJ3bAyRwF4yyT3pg+vDgan8DSivq1eS0gwi+KGKE5x8kRcbeFTb/673mkO5SN1IZfmCfA5o+EA==",
          "dev": true,
          "requires": {
            "@babel/types": "^7.7.4"
          }
        },
        "@babel/helper-split-export-declaration": {
          "version": "7.7.4",
          "resolved": "https://registry.npmjs.org/@babel/helper-split-export-declaration/-/helper-split-export-declaration-7.7.4.tgz",
          "integrity": "sha512-guAg1SXFcVr04Guk9eq0S4/rWS++sbmyqosJzVs8+1fH5NI+ZcmkaSkc7dmtAFbHFva6yRJnjW3yAcGxjueDug==",
          "dev": true,
          "requires": {
            "@babel/types": "^7.7.4"
          }
        },
        "@babel/parser": {
          "version": "7.7.5",
          "resolved": "https://registry.npmjs.org/@babel/parser/-/parser-7.7.5.tgz",
          "integrity": "sha512-KNlOe9+/nk4i29g0VXgl8PEXIRms5xKLJeuZ6UptN0fHv+jDiriG+y94X6qAgWTR0h3KaoM1wK5G5h7MHFRSig==",
          "dev": true
        },
        "@babel/template": {
          "version": "7.7.4",
          "resolved": "https://registry.npmjs.org/@babel/template/-/template-7.7.4.tgz",
          "integrity": "sha512-qUzihgVPguAzXCK7WXw8pqs6cEwi54s3E+HrejlkuWO6ivMKx9hZl3Y2fSXp9i5HgyWmj7RKP+ulaYnKM4yYxw==",
          "dev": true,
          "requires": {
            "@babel/code-frame": "^7.0.0",
            "@babel/parser": "^7.7.4",
            "@babel/types": "^7.7.4"
          }
        },
        "@babel/traverse": {
          "version": "7.7.4",
          "resolved": "https://registry.npmjs.org/@babel/traverse/-/traverse-7.7.4.tgz",
          "integrity": "sha512-P1L58hQyupn8+ezVA2z5KBm4/Zr4lCC8dwKCMYzsa5jFMDMQAzaBNy9W5VjB+KAmBjb40U7a/H6ao+Xo+9saIw==",
          "dev": true,
          "requires": {
            "@babel/code-frame": "^7.5.5",
            "@babel/generator": "^7.7.4",
            "@babel/helper-function-name": "^7.7.4",
            "@babel/helper-split-export-declaration": "^7.7.4",
            "@babel/parser": "^7.7.4",
            "@babel/types": "^7.7.4",
            "debug": "^4.1.0",
            "globals": "^11.1.0",
            "lodash": "^4.17.13"
          }
        },
        "@babel/types": {
          "version": "7.7.4",
          "resolved": "https://registry.npmjs.org/@babel/types/-/types-7.7.4.tgz",
          "integrity": "sha512-cz5Ji23KCi4T+YIE/BolWosrJuSmoZeN1EFnRtBwF+KKLi8GG/Z2c2hOJJeCXPk4mwk4QFvTmwIodJowXgttRA==",
          "dev": true,
          "requires": {
            "esutils": "^2.0.2",
            "lodash": "^4.17.13",
            "to-fast-properties": "^2.0.0"
          }
        },
        "debug": {
          "version": "4.1.1",
          "resolved": "https://registry.npmjs.org/debug/-/debug-4.1.1.tgz",
          "integrity": "sha512-pYAIzeRo8J6KPEaJ0VWOh5Pzkbw/RetuzehGM7QRRX5he4fPHx2rdKMB256ehJCkX+XRQm16eZLqLNS8RSZXZw==",
          "dev": true,
          "requires": {
            "ms": "^2.1.1"
          }
        },
        "ms": {
          "version": "2.1.2",
          "resolved": "https://registry.npmjs.org/ms/-/ms-2.1.2.tgz",
          "integrity": "sha512-sGkPx+VjMtmA6MX27oA4FBFELFCZZ4S4XqeGOXCv68tT+jb3vk/RyaKWP0PTKyWtmLSM0b+adUTEvbs1PEaH2w==",
          "dev": true
        }
      }
    },
    "@babel/helper-simple-access": {
      "version": "7.7.4",
      "resolved": "https://registry.npmjs.org/@babel/helper-simple-access/-/helper-simple-access-7.7.4.tgz",
      "integrity": "sha512-zK7THeEXfan7UlWsG2A6CI/L9jVnI5+xxKZOdej39Y0YtDYKx9raHk5F2EtK9K8DHRTihYwg20ADt9S36GR78A==",
      "dev": true,
      "requires": {
        "@babel/template": "^7.7.4",
        "@babel/types": "^7.7.4"
      },
      "dependencies": {
        "@babel/parser": {
          "version": "7.7.5",
          "resolved": "https://registry.npmjs.org/@babel/parser/-/parser-7.7.5.tgz",
          "integrity": "sha512-KNlOe9+/nk4i29g0VXgl8PEXIRms5xKLJeuZ6UptN0fHv+jDiriG+y94X6qAgWTR0h3KaoM1wK5G5h7MHFRSig==",
          "dev": true
        },
        "@babel/template": {
          "version": "7.7.4",
          "resolved": "https://registry.npmjs.org/@babel/template/-/template-7.7.4.tgz",
          "integrity": "sha512-qUzihgVPguAzXCK7WXw8pqs6cEwi54s3E+HrejlkuWO6ivMKx9hZl3Y2fSXp9i5HgyWmj7RKP+ulaYnKM4yYxw==",
          "dev": true,
          "requires": {
            "@babel/code-frame": "^7.0.0",
            "@babel/parser": "^7.7.4",
            "@babel/types": "^7.7.4"
          }
        },
        "@babel/types": {
          "version": "7.7.4",
          "resolved": "https://registry.npmjs.org/@babel/types/-/types-7.7.4.tgz",
          "integrity": "sha512-cz5Ji23KCi4T+YIE/BolWosrJuSmoZeN1EFnRtBwF+KKLi8GG/Z2c2hOJJeCXPk4mwk4QFvTmwIodJowXgttRA==",
          "dev": true,
          "requires": {
            "esutils": "^2.0.2",
            "lodash": "^4.17.13",
            "to-fast-properties": "^2.0.0"
          }
        }
      }
    },
    "@babel/helper-split-export-declaration": {
      "version": "7.4.4",
      "resolved": "https://registry.npmjs.org/@babel/helper-split-export-declaration/-/helper-split-export-declaration-7.4.4.tgz",
      "integrity": "sha512-Ro/XkzLf3JFITkW6b+hNxzZ1n5OQ80NvIUdmHspih1XAhtN3vPTuUFT4eQnela+2MaZ5ulH+iyP513KJrxbN7Q==",
      "dev": true,
      "requires": {
        "@babel/types": "^7.4.4"
      }
    },
    "@babel/helper-wrap-function": {
      "version": "7.7.4",
      "resolved": "https://registry.npmjs.org/@babel/helper-wrap-function/-/helper-wrap-function-7.7.4.tgz",
      "integrity": "sha512-VsfzZt6wmsocOaVU0OokwrIytHND55yvyT4BPB9AIIgwr8+x7617hetdJTsuGwygN5RC6mxA9EJztTjuwm2ofg==",
      "dev": true,
      "requires": {
        "@babel/helper-function-name": "^7.7.4",
        "@babel/template": "^7.7.4",
        "@babel/traverse": "^7.7.4",
        "@babel/types": "^7.7.4"
      },
      "dependencies": {
        "@babel/generator": {
          "version": "7.7.4",
          "resolved": "https://registry.npmjs.org/@babel/generator/-/generator-7.7.4.tgz",
          "integrity": "sha512-m5qo2WgdOJeyYngKImbkyQrnUN1mPceaG5BV+G0E3gWsa4l/jCSryWJdM2x8OuGAOyh+3d5pVYfZWCiNFtynxg==",
          "dev": true,
          "requires": {
            "@babel/types": "^7.7.4",
            "jsesc": "^2.5.1",
            "lodash": "^4.17.13",
            "source-map": "^0.5.0"
          }
        },
        "@babel/helper-function-name": {
          "version": "7.7.4",
          "resolved": "https://registry.npmjs.org/@babel/helper-function-name/-/helper-function-name-7.7.4.tgz",
          "integrity": "sha512-AnkGIdiBhEuiwdoMnKm7jfPfqItZhgRaZfMg1XX3bS25INOnLPjPG1Ppnajh8eqgt5kPJnfqrRHqFqmjKDZLzQ==",
          "dev": true,
          "requires": {
            "@babel/helper-get-function-arity": "^7.7.4",
            "@babel/template": "^7.7.4",
            "@babel/types": "^7.7.4"
          }
        },
        "@babel/helper-get-function-arity": {
          "version": "7.7.4",
          "resolved": "https://registry.npmjs.org/@babel/helper-get-function-arity/-/helper-get-function-arity-7.7.4.tgz",
          "integrity": "sha512-QTGKEdCkjgzgfJ3bAyRwF4yyT3pg+vDgan8DSivq1eS0gwi+KGKE5x8kRcbeFTb/673mkO5SN1IZfmCfA5o+EA==",
          "dev": true,
          "requires": {
            "@babel/types": "^7.7.4"
          }
        },
        "@babel/helper-split-export-declaration": {
          "version": "7.7.4",
          "resolved": "https://registry.npmjs.org/@babel/helper-split-export-declaration/-/helper-split-export-declaration-7.7.4.tgz",
          "integrity": "sha512-guAg1SXFcVr04Guk9eq0S4/rWS++sbmyqosJzVs8+1fH5NI+ZcmkaSkc7dmtAFbHFva6yRJnjW3yAcGxjueDug==",
          "dev": true,
          "requires": {
            "@babel/types": "^7.7.4"
          }
        },
        "@babel/parser": {
          "version": "7.7.5",
          "resolved": "https://registry.npmjs.org/@babel/parser/-/parser-7.7.5.tgz",
          "integrity": "sha512-KNlOe9+/nk4i29g0VXgl8PEXIRms5xKLJeuZ6UptN0fHv+jDiriG+y94X6qAgWTR0h3KaoM1wK5G5h7MHFRSig==",
          "dev": true
        },
        "@babel/template": {
          "version": "7.7.4",
          "resolved": "https://registry.npmjs.org/@babel/template/-/template-7.7.4.tgz",
          "integrity": "sha512-qUzihgVPguAzXCK7WXw8pqs6cEwi54s3E+HrejlkuWO6ivMKx9hZl3Y2fSXp9i5HgyWmj7RKP+ulaYnKM4yYxw==",
          "dev": true,
          "requires": {
            "@babel/code-frame": "^7.0.0",
            "@babel/parser": "^7.7.4",
            "@babel/types": "^7.7.4"
          }
        },
        "@babel/traverse": {
          "version": "7.7.4",
          "resolved": "https://registry.npmjs.org/@babel/traverse/-/traverse-7.7.4.tgz",
          "integrity": "sha512-P1L58hQyupn8+ezVA2z5KBm4/Zr4lCC8dwKCMYzsa5jFMDMQAzaBNy9W5VjB+KAmBjb40U7a/H6ao+Xo+9saIw==",
          "dev": true,
          "requires": {
            "@babel/code-frame": "^7.5.5",
            "@babel/generator": "^7.7.4",
            "@babel/helper-function-name": "^7.7.4",
            "@babel/helper-split-export-declaration": "^7.7.4",
            "@babel/parser": "^7.7.4",
            "@babel/types": "^7.7.4",
            "debug": "^4.1.0",
            "globals": "^11.1.0",
            "lodash": "^4.17.13"
          }
        },
        "@babel/types": {
          "version": "7.7.4",
          "resolved": "https://registry.npmjs.org/@babel/types/-/types-7.7.4.tgz",
          "integrity": "sha512-cz5Ji23KCi4T+YIE/BolWosrJuSmoZeN1EFnRtBwF+KKLi8GG/Z2c2hOJJeCXPk4mwk4QFvTmwIodJowXgttRA==",
          "dev": true,
          "requires": {
            "esutils": "^2.0.2",
            "lodash": "^4.17.13",
            "to-fast-properties": "^2.0.0"
          }
        },
        "debug": {
          "version": "4.1.1",
          "resolved": "https://registry.npmjs.org/debug/-/debug-4.1.1.tgz",
          "integrity": "sha512-pYAIzeRo8J6KPEaJ0VWOh5Pzkbw/RetuzehGM7QRRX5he4fPHx2rdKMB256ehJCkX+XRQm16eZLqLNS8RSZXZw==",
          "dev": true,
          "requires": {
            "ms": "^2.1.1"
          }
        },
        "ms": {
          "version": "2.1.2",
          "resolved": "https://registry.npmjs.org/ms/-/ms-2.1.2.tgz",
          "integrity": "sha512-sGkPx+VjMtmA6MX27oA4FBFELFCZZ4S4XqeGOXCv68tT+jb3vk/RyaKWP0PTKyWtmLSM0b+adUTEvbs1PEaH2w==",
          "dev": true
        }
      }
    },
    "@babel/helpers": {
      "version": "7.7.4",
      "resolved": "https://registry.npmjs.org/@babel/helpers/-/helpers-7.7.4.tgz",
      "integrity": "sha512-ak5NGZGJ6LV85Q1Zc9gn2n+ayXOizryhjSUBTdu5ih1tlVCJeuQENzc4ItyCVhINVXvIT/ZQ4mheGIsfBkpskg==",
      "dev": true,
      "requires": {
        "@babel/template": "^7.7.4",
        "@babel/traverse": "^7.7.4",
        "@babel/types": "^7.7.4"
      },
      "dependencies": {
        "@babel/generator": {
          "version": "7.7.4",
          "resolved": "https://registry.npmjs.org/@babel/generator/-/generator-7.7.4.tgz",
          "integrity": "sha512-m5qo2WgdOJeyYngKImbkyQrnUN1mPceaG5BV+G0E3gWsa4l/jCSryWJdM2x8OuGAOyh+3d5pVYfZWCiNFtynxg==",
          "dev": true,
          "requires": {
            "@babel/types": "^7.7.4",
            "jsesc": "^2.5.1",
            "lodash": "^4.17.13",
            "source-map": "^0.5.0"
          }
        },
        "@babel/helper-function-name": {
          "version": "7.7.4",
          "resolved": "https://registry.npmjs.org/@babel/helper-function-name/-/helper-function-name-7.7.4.tgz",
          "integrity": "sha512-AnkGIdiBhEuiwdoMnKm7jfPfqItZhgRaZfMg1XX3bS25INOnLPjPG1Ppnajh8eqgt5kPJnfqrRHqFqmjKDZLzQ==",
          "dev": true,
          "requires": {
            "@babel/helper-get-function-arity": "^7.7.4",
            "@babel/template": "^7.7.4",
            "@babel/types": "^7.7.4"
          }
        },
        "@babel/helper-get-function-arity": {
          "version": "7.7.4",
          "resolved": "https://registry.npmjs.org/@babel/helper-get-function-arity/-/helper-get-function-arity-7.7.4.tgz",
          "integrity": "sha512-QTGKEdCkjgzgfJ3bAyRwF4yyT3pg+vDgan8DSivq1eS0gwi+KGKE5x8kRcbeFTb/673mkO5SN1IZfmCfA5o+EA==",
          "dev": true,
          "requires": {
            "@babel/types": "^7.7.4"
          }
        },
        "@babel/helper-split-export-declaration": {
          "version": "7.7.4",
          "resolved": "https://registry.npmjs.org/@babel/helper-split-export-declaration/-/helper-split-export-declaration-7.7.4.tgz",
          "integrity": "sha512-guAg1SXFcVr04Guk9eq0S4/rWS++sbmyqosJzVs8+1fH5NI+ZcmkaSkc7dmtAFbHFva6yRJnjW3yAcGxjueDug==",
          "dev": true,
          "requires": {
            "@babel/types": "^7.7.4"
          }
        },
        "@babel/parser": {
          "version": "7.7.5",
          "resolved": "https://registry.npmjs.org/@babel/parser/-/parser-7.7.5.tgz",
          "integrity": "sha512-KNlOe9+/nk4i29g0VXgl8PEXIRms5xKLJeuZ6UptN0fHv+jDiriG+y94X6qAgWTR0h3KaoM1wK5G5h7MHFRSig==",
          "dev": true
        },
        "@babel/template": {
          "version": "7.7.4",
          "resolved": "https://registry.npmjs.org/@babel/template/-/template-7.7.4.tgz",
          "integrity": "sha512-qUzihgVPguAzXCK7WXw8pqs6cEwi54s3E+HrejlkuWO6ivMKx9hZl3Y2fSXp9i5HgyWmj7RKP+ulaYnKM4yYxw==",
          "dev": true,
          "requires": {
            "@babel/code-frame": "^7.0.0",
            "@babel/parser": "^7.7.4",
            "@babel/types": "^7.7.4"
          }
        },
        "@babel/traverse": {
          "version": "7.7.4",
          "resolved": "https://registry.npmjs.org/@babel/traverse/-/traverse-7.7.4.tgz",
          "integrity": "sha512-P1L58hQyupn8+ezVA2z5KBm4/Zr4lCC8dwKCMYzsa5jFMDMQAzaBNy9W5VjB+KAmBjb40U7a/H6ao+Xo+9saIw==",
          "dev": true,
          "requires": {
            "@babel/code-frame": "^7.5.5",
            "@babel/generator": "^7.7.4",
            "@babel/helper-function-name": "^7.7.4",
            "@babel/helper-split-export-declaration": "^7.7.4",
            "@babel/parser": "^7.7.4",
            "@babel/types": "^7.7.4",
            "debug": "^4.1.0",
            "globals": "^11.1.0",
            "lodash": "^4.17.13"
          }
        },
        "@babel/types": {
          "version": "7.7.4",
          "resolved": "https://registry.npmjs.org/@babel/types/-/types-7.7.4.tgz",
          "integrity": "sha512-cz5Ji23KCi4T+YIE/BolWosrJuSmoZeN1EFnRtBwF+KKLi8GG/Z2c2hOJJeCXPk4mwk4QFvTmwIodJowXgttRA==",
          "dev": true,
          "requires": {
            "esutils": "^2.0.2",
            "lodash": "^4.17.13",
            "to-fast-properties": "^2.0.0"
          }
        },
        "debug": {
          "version": "4.1.1",
          "resolved": "https://registry.npmjs.org/debug/-/debug-4.1.1.tgz",
          "integrity": "sha512-pYAIzeRo8J6KPEaJ0VWOh5Pzkbw/RetuzehGM7QRRX5he4fPHx2rdKMB256ehJCkX+XRQm16eZLqLNS8RSZXZw==",
          "dev": true,
          "requires": {
            "ms": "^2.1.1"
          }
        },
        "ms": {
          "version": "2.1.2",
          "resolved": "https://registry.npmjs.org/ms/-/ms-2.1.2.tgz",
          "integrity": "sha512-sGkPx+VjMtmA6MX27oA4FBFELFCZZ4S4XqeGOXCv68tT+jb3vk/RyaKWP0PTKyWtmLSM0b+adUTEvbs1PEaH2w==",
          "dev": true
        }
      }
    },
    "@babel/highlight": {
      "version": "7.5.0",
      "resolved": "https://registry.npmjs.org/@babel/highlight/-/highlight-7.5.0.tgz",
      "integrity": "sha512-7dV4eu9gBxoM0dAnj/BCFDW9LFU0zvTrkq0ugM7pnHEgguOEeOz1so2ZghEdzviYzQEED0r4EAgpsBChKy1TRQ==",
      "dev": true,
      "requires": {
        "chalk": "^2.0.0",
        "esutils": "^2.0.2",
        "js-tokens": "^4.0.0"
      }
    },
    "@babel/parser": {
      "version": "7.5.5",
      "resolved": "https://registry.npmjs.org/@babel/parser/-/parser-7.5.5.tgz",
      "integrity": "sha512-E5BN68cqR7dhKan1SfqgPGhQ178bkVKpXTPEXnFJBrEt8/DKRZlybmy+IgYLTeN7tp1R5Ccmbm2rBk17sHYU3g==",
      "dev": true
    },
    "@babel/plugin-proposal-async-generator-functions": {
      "version": "7.7.4",
      "resolved": "https://registry.npmjs.org/@babel/plugin-proposal-async-generator-functions/-/plugin-proposal-async-generator-functions-7.7.4.tgz",
      "integrity": "sha512-1ypyZvGRXriY/QP668+s8sFr2mqinhkRDMPSQLNghCQE+GAkFtp+wkHVvg2+Hdki8gwP+NFzJBJ/N1BfzCCDEw==",
      "dev": true,
      "requires": {
        "@babel/helper-plugin-utils": "^7.0.0",
        "@babel/helper-remap-async-to-generator": "^7.7.4",
        "@babel/plugin-syntax-async-generators": "^7.7.4"
      }
    },
    "@babel/plugin-proposal-dynamic-import": {
      "version": "7.7.4",
      "resolved": "https://registry.npmjs.org/@babel/plugin-proposal-dynamic-import/-/plugin-proposal-dynamic-import-7.7.4.tgz",
      "integrity": "sha512-StH+nGAdO6qDB1l8sZ5UBV8AC3F2VW2I8Vfld73TMKyptMU9DY5YsJAS8U81+vEtxcH3Y/La0wG0btDrhpnhjQ==",
      "dev": true,
      "requires": {
        "@babel/helper-plugin-utils": "^7.0.0",
        "@babel/plugin-syntax-dynamic-import": "^7.7.4"
      }
    },
    "@babel/plugin-proposal-json-strings": {
      "version": "7.7.4",
      "resolved": "https://registry.npmjs.org/@babel/plugin-proposal-json-strings/-/plugin-proposal-json-strings-7.7.4.tgz",
      "integrity": "sha512-wQvt3akcBTfLU/wYoqm/ws7YOAQKu8EVJEvHip/mzkNtjaclQoCCIqKXFP5/eyfnfbQCDV3OLRIK3mIVyXuZlw==",
      "dev": true,
      "requires": {
        "@babel/helper-plugin-utils": "^7.0.0",
        "@babel/plugin-syntax-json-strings": "^7.7.4"
      }
    },
    "@babel/plugin-proposal-object-rest-spread": {
      "version": "7.7.4",
      "resolved": "https://registry.npmjs.org/@babel/plugin-proposal-object-rest-spread/-/plugin-proposal-object-rest-spread-7.7.4.tgz",
      "integrity": "sha512-rnpnZR3/iWKmiQyJ3LKJpSwLDcX/nSXhdLk4Aq/tXOApIvyu7qoabrige0ylsAJffaUC51WiBu209Q0U+86OWQ==",
      "dev": true,
      "requires": {
        "@babel/helper-plugin-utils": "^7.0.0",
        "@babel/plugin-syntax-object-rest-spread": "^7.7.4"
      }
    },
    "@babel/plugin-proposal-optional-catch-binding": {
      "version": "7.7.4",
      "resolved": "https://registry.npmjs.org/@babel/plugin-proposal-optional-catch-binding/-/plugin-proposal-optional-catch-binding-7.7.4.tgz",
      "integrity": "sha512-DyM7U2bnsQerCQ+sejcTNZh8KQEUuC3ufzdnVnSiUv/qoGJp2Z3hanKL18KDhsBT5Wj6a7CMT5mdyCNJsEaA9w==",
      "dev": true,
      "requires": {
        "@babel/helper-plugin-utils": "^7.0.0",
        "@babel/plugin-syntax-optional-catch-binding": "^7.7.4"
      }
    },
    "@babel/plugin-proposal-unicode-property-regex": {
      "version": "7.7.4",
      "resolved": "https://registry.npmjs.org/@babel/plugin-proposal-unicode-property-regex/-/plugin-proposal-unicode-property-regex-7.7.4.tgz",
      "integrity": "sha512-cHgqHgYvffluZk85dJ02vloErm3Y6xtH+2noOBOJ2kXOJH3aVCDnj5eR/lVNlTnYu4hndAPJD3rTFjW3qee0PA==",
      "dev": true,
      "requires": {
        "@babel/helper-create-regexp-features-plugin": "^7.7.4",
        "@babel/helper-plugin-utils": "^7.0.0"
      }
    },
    "@babel/plugin-syntax-async-generators": {
      "version": "7.7.4",
      "resolved": "https://registry.npmjs.org/@babel/plugin-syntax-async-generators/-/plugin-syntax-async-generators-7.7.4.tgz",
      "integrity": "sha512-Li4+EjSpBgxcsmeEF8IFcfV/+yJGxHXDirDkEoyFjumuwbmfCVHUt0HuowD/iGM7OhIRyXJH9YXxqiH6N815+g==",
      "dev": true,
      "requires": {
        "@babel/helper-plugin-utils": "^7.0.0"
      }
    },
    "@babel/plugin-syntax-dynamic-import": {
      "version": "7.7.4",
      "resolved": "https://registry.npmjs.org/@babel/plugin-syntax-dynamic-import/-/plugin-syntax-dynamic-import-7.7.4.tgz",
      "integrity": "sha512-jHQW0vbRGvwQNgyVxwDh4yuXu4bH1f5/EICJLAhl1SblLs2CDhrsmCk+v5XLdE9wxtAFRyxx+P//Iw+a5L/tTg==",
      "dev": true,
      "requires": {
        "@babel/helper-plugin-utils": "^7.0.0"
      }
    },
    "@babel/plugin-syntax-json-strings": {
      "version": "7.7.4",
      "resolved": "https://registry.npmjs.org/@babel/plugin-syntax-json-strings/-/plugin-syntax-json-strings-7.7.4.tgz",
      "integrity": "sha512-QpGupahTQW1mHRXddMG5srgpHWqRLwJnJZKXTigB9RPFCCGbDGCgBeM/iC82ICXp414WeYx/tD54w7M2qRqTMg==",
      "dev": true,
      "requires": {
        "@babel/helper-plugin-utils": "^7.0.0"
      }
    },
    "@babel/plugin-syntax-object-rest-spread": {
      "version": "7.7.4",
      "resolved": "https://registry.npmjs.org/@babel/plugin-syntax-object-rest-spread/-/plugin-syntax-object-rest-spread-7.7.4.tgz",
      "integrity": "sha512-mObR+r+KZq0XhRVS2BrBKBpr5jqrqzlPvS9C9vuOf5ilSwzloAl7RPWLrgKdWS6IreaVrjHxTjtyqFiOisaCwg==",
      "dev": true,
      "requires": {
        "@babel/helper-plugin-utils": "^7.0.0"
      }
    },
    "@babel/plugin-syntax-optional-catch-binding": {
      "version": "7.7.4",
      "resolved": "https://registry.npmjs.org/@babel/plugin-syntax-optional-catch-binding/-/plugin-syntax-optional-catch-binding-7.7.4.tgz",
      "integrity": "sha512-4ZSuzWgFxqHRE31Glu+fEr/MirNZOMYmD/0BhBWyLyOOQz/gTAl7QmWm2hX1QxEIXsr2vkdlwxIzTyiYRC4xcQ==",
      "dev": true,
      "requires": {
        "@babel/helper-plugin-utils": "^7.0.0"
      }
    },
    "@babel/plugin-syntax-top-level-await": {
      "version": "7.7.4",
      "resolved": "https://registry.npmjs.org/@babel/plugin-syntax-top-level-await/-/plugin-syntax-top-level-await-7.7.4.tgz",
      "integrity": "sha512-wdsOw0MvkL1UIgiQ/IFr3ETcfv1xb8RMM0H9wbiDyLaJFyiDg5oZvDLCXosIXmFeIlweML5iOBXAkqddkYNizg==",
      "dev": true,
      "requires": {
        "@babel/helper-plugin-utils": "^7.0.0"
      }
    },
    "@babel/plugin-transform-arrow-functions": {
      "version": "7.7.4",
      "resolved": "https://registry.npmjs.org/@babel/plugin-transform-arrow-functions/-/plugin-transform-arrow-functions-7.7.4.tgz",
      "integrity": "sha512-zUXy3e8jBNPiffmqkHRNDdZM2r8DWhCB7HhcoyZjiK1TxYEluLHAvQuYnTT+ARqRpabWqy/NHkO6e3MsYB5YfA==",
      "dev": true,
      "requires": {
        "@babel/helper-plugin-utils": "^7.0.0"
      }
    },
    "@babel/plugin-transform-async-to-generator": {
      "version": "7.7.4",
      "resolved": "https://registry.npmjs.org/@babel/plugin-transform-async-to-generator/-/plugin-transform-async-to-generator-7.7.4.tgz",
      "integrity": "sha512-zpUTZphp5nHokuy8yLlyafxCJ0rSlFoSHypTUWgpdwoDXWQcseaect7cJ8Ppk6nunOM6+5rPMkod4OYKPR5MUg==",
      "dev": true,
      "requires": {
        "@babel/helper-module-imports": "^7.7.4",
        "@babel/helper-plugin-utils": "^7.0.0",
        "@babel/helper-remap-async-to-generator": "^7.7.4"
      }
    },
    "@babel/plugin-transform-block-scoped-functions": {
      "version": "7.7.4",
      "resolved": "https://registry.npmjs.org/@babel/plugin-transform-block-scoped-functions/-/plugin-transform-block-scoped-functions-7.7.4.tgz",
      "integrity": "sha512-kqtQzwtKcpPclHYjLK//3lH8OFsCDuDJBaFhVwf8kqdnF6MN4l618UDlcA7TfRs3FayrHj+svYnSX8MC9zmUyQ==",
      "dev": true,
      "requires": {
        "@babel/helper-plugin-utils": "^7.0.0"
      }
    },
    "@babel/plugin-transform-block-scoping": {
      "version": "7.7.4",
      "resolved": "https://registry.npmjs.org/@babel/plugin-transform-block-scoping/-/plugin-transform-block-scoping-7.7.4.tgz",
      "integrity": "sha512-2VBe9u0G+fDt9B5OV5DQH4KBf5DoiNkwFKOz0TCvBWvdAN2rOykCTkrL+jTLxfCAm76l9Qo5OqL7HBOx2dWggg==",
      "dev": true,
      "requires": {
        "@babel/helper-plugin-utils": "^7.0.0",
        "lodash": "^4.17.13"
      }
    },
    "@babel/plugin-transform-classes": {
      "version": "7.7.4",
      "resolved": "https://registry.npmjs.org/@babel/plugin-transform-classes/-/plugin-transform-classes-7.7.4.tgz",
      "integrity": "sha512-sK1mjWat7K+buWRuImEzjNf68qrKcrddtpQo3swi9j7dUcG6y6R6+Di039QN2bD1dykeswlagupEmpOatFHHUg==",
      "dev": true,
      "requires": {
        "@babel/helper-annotate-as-pure": "^7.7.4",
        "@babel/helper-define-map": "^7.7.4",
        "@babel/helper-function-name": "^7.7.4",
        "@babel/helper-optimise-call-expression": "^7.7.4",
        "@babel/helper-plugin-utils": "^7.0.0",
        "@babel/helper-replace-supers": "^7.7.4",
        "@babel/helper-split-export-declaration": "^7.7.4",
        "globals": "^11.1.0"
      },
      "dependencies": {
        "@babel/helper-function-name": {
          "version": "7.7.4",
          "resolved": "https://registry.npmjs.org/@babel/helper-function-name/-/helper-function-name-7.7.4.tgz",
          "integrity": "sha512-AnkGIdiBhEuiwdoMnKm7jfPfqItZhgRaZfMg1XX3bS25INOnLPjPG1Ppnajh8eqgt5kPJnfqrRHqFqmjKDZLzQ==",
          "dev": true,
          "requires": {
            "@babel/helper-get-function-arity": "^7.7.4",
            "@babel/template": "^7.7.4",
            "@babel/types": "^7.7.4"
          }
        },
        "@babel/helper-get-function-arity": {
          "version": "7.7.4",
          "resolved": "https://registry.npmjs.org/@babel/helper-get-function-arity/-/helper-get-function-arity-7.7.4.tgz",
          "integrity": "sha512-QTGKEdCkjgzgfJ3bAyRwF4yyT3pg+vDgan8DSivq1eS0gwi+KGKE5x8kRcbeFTb/673mkO5SN1IZfmCfA5o+EA==",
          "dev": true,
          "requires": {
            "@babel/types": "^7.7.4"
          }
        },
        "@babel/helper-split-export-declaration": {
          "version": "7.7.4",
          "resolved": "https://registry.npmjs.org/@babel/helper-split-export-declaration/-/helper-split-export-declaration-7.7.4.tgz",
          "integrity": "sha512-guAg1SXFcVr04Guk9eq0S4/rWS++sbmyqosJzVs8+1fH5NI+ZcmkaSkc7dmtAFbHFva6yRJnjW3yAcGxjueDug==",
          "dev": true,
          "requires": {
            "@babel/types": "^7.7.4"
          }
        },
        "@babel/parser": {
          "version": "7.7.5",
          "resolved": "https://registry.npmjs.org/@babel/parser/-/parser-7.7.5.tgz",
          "integrity": "sha512-KNlOe9+/nk4i29g0VXgl8PEXIRms5xKLJeuZ6UptN0fHv+jDiriG+y94X6qAgWTR0h3KaoM1wK5G5h7MHFRSig==",
          "dev": true
        },
        "@babel/template": {
          "version": "7.7.4",
          "resolved": "https://registry.npmjs.org/@babel/template/-/template-7.7.4.tgz",
          "integrity": "sha512-qUzihgVPguAzXCK7WXw8pqs6cEwi54s3E+HrejlkuWO6ivMKx9hZl3Y2fSXp9i5HgyWmj7RKP+ulaYnKM4yYxw==",
          "dev": true,
          "requires": {
            "@babel/code-frame": "^7.0.0",
            "@babel/parser": "^7.7.4",
            "@babel/types": "^7.7.4"
          }
        },
        "@babel/types": {
          "version": "7.7.4",
          "resolved": "https://registry.npmjs.org/@babel/types/-/types-7.7.4.tgz",
          "integrity": "sha512-cz5Ji23KCi4T+YIE/BolWosrJuSmoZeN1EFnRtBwF+KKLi8GG/Z2c2hOJJeCXPk4mwk4QFvTmwIodJowXgttRA==",
          "dev": true,
          "requires": {
            "esutils": "^2.0.2",
            "lodash": "^4.17.13",
            "to-fast-properties": "^2.0.0"
          }
        }
      }
    },
    "@babel/plugin-transform-computed-properties": {
      "version": "7.7.4",
      "resolved": "https://registry.npmjs.org/@babel/plugin-transform-computed-properties/-/plugin-transform-computed-properties-7.7.4.tgz",
      "integrity": "sha512-bSNsOsZnlpLLyQew35rl4Fma3yKWqK3ImWMSC/Nc+6nGjC9s5NFWAer1YQ899/6s9HxO2zQC1WoFNfkOqRkqRQ==",
      "dev": true,
      "requires": {
        "@babel/helper-plugin-utils": "^7.0.0"
      }
    },
    "@babel/plugin-transform-destructuring": {
      "version": "7.7.4",
      "resolved": "https://registry.npmjs.org/@babel/plugin-transform-destructuring/-/plugin-transform-destructuring-7.7.4.tgz",
      "integrity": "sha512-4jFMXI1Cu2aXbcXXl8Lr6YubCn6Oc7k9lLsu8v61TZh+1jny2BWmdtvY9zSUlLdGUvcy9DMAWyZEOqjsbeg/wA==",
      "dev": true,
      "requires": {
        "@babel/helper-plugin-utils": "^7.0.0"
      }
    },
    "@babel/plugin-transform-dotall-regex": {
      "version": "7.7.4",
      "resolved": "https://registry.npmjs.org/@babel/plugin-transform-dotall-regex/-/plugin-transform-dotall-regex-7.7.4.tgz",
      "integrity": "sha512-mk0cH1zyMa/XHeb6LOTXTbG7uIJ8Rrjlzu91pUx/KS3JpcgaTDwMS8kM+ar8SLOvlL2Lofi4CGBAjCo3a2x+lw==",
      "dev": true,
      "requires": {
        "@babel/helper-create-regexp-features-plugin": "^7.7.4",
        "@babel/helper-plugin-utils": "^7.0.0"
      }
    },
    "@babel/plugin-transform-duplicate-keys": {
      "version": "7.7.4",
      "resolved": "https://registry.npmjs.org/@babel/plugin-transform-duplicate-keys/-/plugin-transform-duplicate-keys-7.7.4.tgz",
      "integrity": "sha512-g1y4/G6xGWMD85Tlft5XedGaZBCIVN+/P0bs6eabmcPP9egFleMAo65OOjlhcz1njpwagyY3t0nsQC9oTFegJA==",
      "dev": true,
      "requires": {
        "@babel/helper-plugin-utils": "^7.0.0"
      }
    },
    "@babel/plugin-transform-exponentiation-operator": {
      "version": "7.7.4",
      "resolved": "https://registry.npmjs.org/@babel/plugin-transform-exponentiation-operator/-/plugin-transform-exponentiation-operator-7.7.4.tgz",
      "integrity": "sha512-MCqiLfCKm6KEA1dglf6Uqq1ElDIZwFuzz1WH5mTf8k2uQSxEJMbOIEh7IZv7uichr7PMfi5YVSrr1vz+ipp7AQ==",
      "dev": true,
      "requires": {
        "@babel/helper-builder-binary-assignment-operator-visitor": "^7.7.4",
        "@babel/helper-plugin-utils": "^7.0.0"
      }
    },
    "@babel/plugin-transform-for-of": {
      "version": "7.7.4",
      "resolved": "https://registry.npmjs.org/@babel/plugin-transform-for-of/-/plugin-transform-for-of-7.7.4.tgz",
      "integrity": "sha512-zZ1fD1B8keYtEcKF+M1TROfeHTKnijcVQm0yO/Yu1f7qoDoxEIc/+GX6Go430Bg84eM/xwPFp0+h4EbZg7epAA==",
      "dev": true,
      "requires": {
        "@babel/helper-plugin-utils": "^7.0.0"
      }
    },
    "@babel/plugin-transform-function-name": {
      "version": "7.7.4",
      "resolved": "https://registry.npmjs.org/@babel/plugin-transform-function-name/-/plugin-transform-function-name-7.7.4.tgz",
      "integrity": "sha512-E/x09TvjHNhsULs2IusN+aJNRV5zKwxu1cpirZyRPw+FyyIKEHPXTsadj48bVpc1R5Qq1B5ZkzumuFLytnbT6g==",
      "dev": true,
      "requires": {
        "@babel/helper-function-name": "^7.7.4",
        "@babel/helper-plugin-utils": "^7.0.0"
      },
      "dependencies": {
        "@babel/helper-function-name": {
          "version": "7.7.4",
          "resolved": "https://registry.npmjs.org/@babel/helper-function-name/-/helper-function-name-7.7.4.tgz",
          "integrity": "sha512-AnkGIdiBhEuiwdoMnKm7jfPfqItZhgRaZfMg1XX3bS25INOnLPjPG1Ppnajh8eqgt5kPJnfqrRHqFqmjKDZLzQ==",
          "dev": true,
          "requires": {
            "@babel/helper-get-function-arity": "^7.7.4",
            "@babel/template": "^7.7.4",
            "@babel/types": "^7.7.4"
          }
        },
        "@babel/helper-get-function-arity": {
          "version": "7.7.4",
          "resolved": "https://registry.npmjs.org/@babel/helper-get-function-arity/-/helper-get-function-arity-7.7.4.tgz",
          "integrity": "sha512-QTGKEdCkjgzgfJ3bAyRwF4yyT3pg+vDgan8DSivq1eS0gwi+KGKE5x8kRcbeFTb/673mkO5SN1IZfmCfA5o+EA==",
          "dev": true,
          "requires": {
            "@babel/types": "^7.7.4"
          }
        },
        "@babel/parser": {
          "version": "7.7.5",
          "resolved": "https://registry.npmjs.org/@babel/parser/-/parser-7.7.5.tgz",
          "integrity": "sha512-KNlOe9+/nk4i29g0VXgl8PEXIRms5xKLJeuZ6UptN0fHv+jDiriG+y94X6qAgWTR0h3KaoM1wK5G5h7MHFRSig==",
          "dev": true
        },
        "@babel/template": {
          "version": "7.7.4",
          "resolved": "https://registry.npmjs.org/@babel/template/-/template-7.7.4.tgz",
          "integrity": "sha512-qUzihgVPguAzXCK7WXw8pqs6cEwi54s3E+HrejlkuWO6ivMKx9hZl3Y2fSXp9i5HgyWmj7RKP+ulaYnKM4yYxw==",
          "dev": true,
          "requires": {
            "@babel/code-frame": "^7.0.0",
            "@babel/parser": "^7.7.4",
            "@babel/types": "^7.7.4"
          }
        },
        "@babel/types": {
          "version": "7.7.4",
          "resolved": "https://registry.npmjs.org/@babel/types/-/types-7.7.4.tgz",
          "integrity": "sha512-cz5Ji23KCi4T+YIE/BolWosrJuSmoZeN1EFnRtBwF+KKLi8GG/Z2c2hOJJeCXPk4mwk4QFvTmwIodJowXgttRA==",
          "dev": true,
          "requires": {
            "esutils": "^2.0.2",
            "lodash": "^4.17.13",
            "to-fast-properties": "^2.0.0"
          }
        }
      }
    },
    "@babel/plugin-transform-literals": {
      "version": "7.7.4",
      "resolved": "https://registry.npmjs.org/@babel/plugin-transform-literals/-/plugin-transform-literals-7.7.4.tgz",
      "integrity": "sha512-X2MSV7LfJFm4aZfxd0yLVFrEXAgPqYoDG53Br/tCKiKYfX0MjVjQeWPIhPHHsCqzwQANq+FLN786fF5rgLS+gw==",
      "dev": true,
      "requires": {
        "@babel/helper-plugin-utils": "^7.0.0"
      }
    },
    "@babel/plugin-transform-member-expression-literals": {
      "version": "7.7.4",
      "resolved": "https://registry.npmjs.org/@babel/plugin-transform-member-expression-literals/-/plugin-transform-member-expression-literals-7.7.4.tgz",
      "integrity": "sha512-9VMwMO7i69LHTesL0RdGy93JU6a+qOPuvB4F4d0kR0zyVjJRVJRaoaGjhtki6SzQUu8yen/vxPKN6CWnCUw6bA==",
      "dev": true,
      "requires": {
        "@babel/helper-plugin-utils": "^7.0.0"
      }
    },
    "@babel/plugin-transform-modules-amd": {
      "version": "7.7.5",
      "resolved": "https://registry.npmjs.org/@babel/plugin-transform-modules-amd/-/plugin-transform-modules-amd-7.7.5.tgz",
      "integrity": "sha512-CT57FG4A2ZUNU1v+HdvDSDrjNWBrtCmSH6YbbgN3Lrf0Di/q/lWRxZrE72p3+HCCz9UjfZOEBdphgC0nzOS6DQ==",
      "dev": true,
      "requires": {
        "@babel/helper-module-transforms": "^7.7.5",
        "@babel/helper-plugin-utils": "^7.0.0",
        "babel-plugin-dynamic-import-node": "^2.3.0"
      }
    },
    "@babel/plugin-transform-modules-commonjs": {
      "version": "7.7.5",
      "resolved": "https://registry.npmjs.org/@babel/plugin-transform-modules-commonjs/-/plugin-transform-modules-commonjs-7.7.5.tgz",
      "integrity": "sha512-9Cq4zTFExwFhQI6MT1aFxgqhIsMWQWDVwOgLzl7PTWJHsNaqFvklAU+Oz6AQLAS0dJKTwZSOCo20INwktxpi3Q==",
      "dev": true,
      "requires": {
        "@babel/helper-module-transforms": "^7.7.5",
        "@babel/helper-plugin-utils": "^7.0.0",
        "@babel/helper-simple-access": "^7.7.4",
        "babel-plugin-dynamic-import-node": "^2.3.0"
      }
    },
    "@babel/plugin-transform-modules-systemjs": {
      "version": "7.7.4",
      "resolved": "https://registry.npmjs.org/@babel/plugin-transform-modules-systemjs/-/plugin-transform-modules-systemjs-7.7.4.tgz",
      "integrity": "sha512-y2c96hmcsUi6LrMqvmNDPBBiGCiQu0aYqpHatVVu6kD4mFEXKjyNxd/drc18XXAf9dv7UXjrZwBVmTTGaGP8iw==",
      "dev": true,
      "requires": {
        "@babel/helper-hoist-variables": "^7.7.4",
        "@babel/helper-plugin-utils": "^7.0.0",
        "babel-plugin-dynamic-import-node": "^2.3.0"
      }
    },
    "@babel/plugin-transform-modules-umd": {
      "version": "7.7.4",
      "resolved": "https://registry.npmjs.org/@babel/plugin-transform-modules-umd/-/plugin-transform-modules-umd-7.7.4.tgz",
      "integrity": "sha512-u2B8TIi0qZI4j8q4C51ktfO7E3cQ0qnaXFI1/OXITordD40tt17g/sXqgNNCcMTcBFKrUPcGDx+TBJuZxLx7tw==",
      "dev": true,
      "requires": {
        "@babel/helper-module-transforms": "^7.7.4",
        "@babel/helper-plugin-utils": "^7.0.0"
      }
    },
    "@babel/plugin-transform-named-capturing-groups-regex": {
      "version": "7.7.4",
      "resolved": "https://registry.npmjs.org/@babel/plugin-transform-named-capturing-groups-regex/-/plugin-transform-named-capturing-groups-regex-7.7.4.tgz",
      "integrity": "sha512-jBUkiqLKvUWpv9GLSuHUFYdmHg0ujC1JEYoZUfeOOfNydZXp1sXObgyPatpcwjWgsdBGsagWW0cdJpX/DO2jMw==",
      "dev": true,
      "requires": {
        "@babel/helper-create-regexp-features-plugin": "^7.7.4"
      }
    },
    "@babel/plugin-transform-new-target": {
      "version": "7.7.4",
      "resolved": "https://registry.npmjs.org/@babel/plugin-transform-new-target/-/plugin-transform-new-target-7.7.4.tgz",
      "integrity": "sha512-CnPRiNtOG1vRodnsyGX37bHQleHE14B9dnnlgSeEs3ek3fHN1A1SScglTCg1sfbe7sRQ2BUcpgpTpWSfMKz3gg==",
      "dev": true,
      "requires": {
        "@babel/helper-plugin-utils": "^7.0.0"
      }
    },
    "@babel/plugin-transform-object-super": {
      "version": "7.7.4",
      "resolved": "https://registry.npmjs.org/@babel/plugin-transform-object-super/-/plugin-transform-object-super-7.7.4.tgz",
      "integrity": "sha512-ho+dAEhC2aRnff2JCA0SAK7V2R62zJd/7dmtoe7MHcso4C2mS+vZjn1Pb1pCVZvJs1mgsvv5+7sT+m3Bysb6eg==",
      "dev": true,
      "requires": {
        "@babel/helper-plugin-utils": "^7.0.0",
        "@babel/helper-replace-supers": "^7.7.4"
      }
    },
    "@babel/plugin-transform-parameters": {
      "version": "7.7.4",
      "resolved": "https://registry.npmjs.org/@babel/plugin-transform-parameters/-/plugin-transform-parameters-7.7.4.tgz",
      "integrity": "sha512-VJwhVePWPa0DqE9vcfptaJSzNDKrWU/4FbYCjZERtmqEs05g3UMXnYMZoXja7JAJ7Y7sPZipwm/pGApZt7wHlw==",
      "dev": true,
      "requires": {
        "@babel/helper-call-delegate": "^7.7.4",
        "@babel/helper-get-function-arity": "^7.7.4",
        "@babel/helper-plugin-utils": "^7.0.0"
      },
      "dependencies": {
        "@babel/helper-get-function-arity": {
          "version": "7.7.4",
          "resolved": "https://registry.npmjs.org/@babel/helper-get-function-arity/-/helper-get-function-arity-7.7.4.tgz",
          "integrity": "sha512-QTGKEdCkjgzgfJ3bAyRwF4yyT3pg+vDgan8DSivq1eS0gwi+KGKE5x8kRcbeFTb/673mkO5SN1IZfmCfA5o+EA==",
          "dev": true,
          "requires": {
            "@babel/types": "^7.7.4"
          }
        },
        "@babel/types": {
          "version": "7.7.4",
          "resolved": "https://registry.npmjs.org/@babel/types/-/types-7.7.4.tgz",
          "integrity": "sha512-cz5Ji23KCi4T+YIE/BolWosrJuSmoZeN1EFnRtBwF+KKLi8GG/Z2c2hOJJeCXPk4mwk4QFvTmwIodJowXgttRA==",
          "dev": true,
          "requires": {
            "esutils": "^2.0.2",
            "lodash": "^4.17.13",
            "to-fast-properties": "^2.0.0"
          }
        }
      }
    },
    "@babel/plugin-transform-property-literals": {
      "version": "7.7.4",
      "resolved": "https://registry.npmjs.org/@babel/plugin-transform-property-literals/-/plugin-transform-property-literals-7.7.4.tgz",
      "integrity": "sha512-MatJhlC4iHsIskWYyawl53KuHrt+kALSADLQQ/HkhTjX954fkxIEh4q5slL4oRAnsm/eDoZ4q0CIZpcqBuxhJQ==",
      "dev": true,
      "requires": {
        "@babel/helper-plugin-utils": "^7.0.0"
      }
    },
    "@babel/plugin-transform-regenerator": {
      "version": "7.7.5",
      "resolved": "https://registry.npmjs.org/@babel/plugin-transform-regenerator/-/plugin-transform-regenerator-7.7.5.tgz",
      "integrity": "sha512-/8I8tPvX2FkuEyWbjRCt4qTAgZK0DVy8QRguhA524UH48RfGJy94On2ri+dCuwOpcerPRl9O4ebQkRcVzIaGBw==",
      "dev": true,
      "requires": {
        "regenerator-transform": "^0.14.0"
      }
    },
    "@babel/plugin-transform-reserved-words": {
      "version": "7.7.4",
      "resolved": "https://registry.npmjs.org/@babel/plugin-transform-reserved-words/-/plugin-transform-reserved-words-7.7.4.tgz",
      "integrity": "sha512-OrPiUB5s5XvkCO1lS7D8ZtHcswIC57j62acAnJZKqGGnHP+TIc/ljQSrgdX/QyOTdEK5COAhuc820Hi1q2UgLQ==",
      "dev": true,
      "requires": {
        "@babel/helper-plugin-utils": "^7.0.0"
      }
    },
    "@babel/plugin-transform-shorthand-properties": {
      "version": "7.7.4",
      "resolved": "https://registry.npmjs.org/@babel/plugin-transform-shorthand-properties/-/plugin-transform-shorthand-properties-7.7.4.tgz",
      "integrity": "sha512-q+suddWRfIcnyG5YiDP58sT65AJDZSUhXQDZE3r04AuqD6d/XLaQPPXSBzP2zGerkgBivqtQm9XKGLuHqBID6Q==",
      "dev": true,
      "requires": {
        "@babel/helper-plugin-utils": "^7.0.0"
      }
    },
    "@babel/plugin-transform-spread": {
      "version": "7.7.4",
      "resolved": "https://registry.npmjs.org/@babel/plugin-transform-spread/-/plugin-transform-spread-7.7.4.tgz",
      "integrity": "sha512-8OSs0FLe5/80cndziPlg4R0K6HcWSM0zyNhHhLsmw/Nc5MaA49cAsnoJ/t/YZf8qkG7fD+UjTRaApVDB526d7Q==",
      "dev": true,
      "requires": {
        "@babel/helper-plugin-utils": "^7.0.0"
      }
    },
    "@babel/plugin-transform-sticky-regex": {
      "version": "7.7.4",
      "resolved": "https://registry.npmjs.org/@babel/plugin-transform-sticky-regex/-/plugin-transform-sticky-regex-7.7.4.tgz",
      "integrity": "sha512-Ls2NASyL6qtVe1H1hXts9yuEeONV2TJZmplLONkMPUG158CtmnrzW5Q5teibM5UVOFjG0D3IC5mzXR6pPpUY7A==",
      "dev": true,
      "requires": {
        "@babel/helper-plugin-utils": "^7.0.0",
        "@babel/helper-regex": "^7.0.0"
      }
    },
    "@babel/plugin-transform-template-literals": {
      "version": "7.7.4",
      "resolved": "https://registry.npmjs.org/@babel/plugin-transform-template-literals/-/plugin-transform-template-literals-7.7.4.tgz",
      "integrity": "sha512-sA+KxLwF3QwGj5abMHkHgshp9+rRz+oY9uoRil4CyLtgEuE/88dpkeWgNk5qKVsJE9iSfly3nvHapdRiIS2wnQ==",
      "dev": true,
      "requires": {
        "@babel/helper-annotate-as-pure": "^7.7.4",
        "@babel/helper-plugin-utils": "^7.0.0"
      }
    },
    "@babel/plugin-transform-typeof-symbol": {
      "version": "7.7.4",
      "resolved": "https://registry.npmjs.org/@babel/plugin-transform-typeof-symbol/-/plugin-transform-typeof-symbol-7.7.4.tgz",
      "integrity": "sha512-KQPUQ/7mqe2m0B8VecdyaW5XcQYaePyl9R7IsKd+irzj6jvbhoGnRE+M0aNkyAzI07VfUQ9266L5xMARitV3wg==",
      "dev": true,
      "requires": {
        "@babel/helper-plugin-utils": "^7.0.0"
      }
    },
    "@babel/plugin-transform-unicode-regex": {
      "version": "7.7.4",
      "resolved": "https://registry.npmjs.org/@babel/plugin-transform-unicode-regex/-/plugin-transform-unicode-regex-7.7.4.tgz",
      "integrity": "sha512-N77UUIV+WCvE+5yHw+oks3m18/umd7y392Zv7mYTpFqHtkpcc+QUz+gLJNTWVlWROIWeLqY0f3OjZxV5TcXnRw==",
      "dev": true,
      "requires": {
        "@babel/helper-create-regexp-features-plugin": "^7.7.4",
        "@babel/helper-plugin-utils": "^7.0.0"
      }
    },
    "@babel/preset-env": {
<<<<<<< HEAD
      "version": "7.7.6",
      "resolved": "https://registry.npmjs.org/@babel/preset-env/-/preset-env-7.7.6.tgz",
      "integrity": "sha512-k5hO17iF/Q7tR9Jv8PdNBZWYW6RofxhnxKjBMc0nG4JTaWvOTiPoO/RLFwAKcA4FpmuBFm6jkoqaRJLGi0zdaQ==",
=======
      "version": "7.7.5",
      "resolved": "https://registry.npmjs.org/@babel/preset-env/-/preset-env-7.7.5.tgz",
      "integrity": "sha512-wDPbiaZdGzsJuTWlpLHJxmwslwHGLZ8F5v69zX3oAWeTOFWdy4OJHoTKg26oAnFg052v+/LAPY5os9KB0LrOEA==",
>>>>>>> df893e28
      "dev": true,
      "requires": {
        "@babel/helper-module-imports": "^7.7.4",
        "@babel/helper-plugin-utils": "^7.0.0",
        "@babel/plugin-proposal-async-generator-functions": "^7.7.4",
        "@babel/plugin-proposal-dynamic-import": "^7.7.4",
        "@babel/plugin-proposal-json-strings": "^7.7.4",
        "@babel/plugin-proposal-object-rest-spread": "^7.7.4",
        "@babel/plugin-proposal-optional-catch-binding": "^7.7.4",
        "@babel/plugin-proposal-unicode-property-regex": "^7.7.4",
        "@babel/plugin-syntax-async-generators": "^7.7.4",
        "@babel/plugin-syntax-dynamic-import": "^7.7.4",
        "@babel/plugin-syntax-json-strings": "^7.7.4",
        "@babel/plugin-syntax-object-rest-spread": "^7.7.4",
        "@babel/plugin-syntax-optional-catch-binding": "^7.7.4",
        "@babel/plugin-syntax-top-level-await": "^7.7.4",
        "@babel/plugin-transform-arrow-functions": "^7.7.4",
        "@babel/plugin-transform-async-to-generator": "^7.7.4",
        "@babel/plugin-transform-block-scoped-functions": "^7.7.4",
        "@babel/plugin-transform-block-scoping": "^7.7.4",
        "@babel/plugin-transform-classes": "^7.7.4",
        "@babel/plugin-transform-computed-properties": "^7.7.4",
        "@babel/plugin-transform-destructuring": "^7.7.4",
        "@babel/plugin-transform-dotall-regex": "^7.7.4",
        "@babel/plugin-transform-duplicate-keys": "^7.7.4",
        "@babel/plugin-transform-exponentiation-operator": "^7.7.4",
        "@babel/plugin-transform-for-of": "^7.7.4",
        "@babel/plugin-transform-function-name": "^7.7.4",
        "@babel/plugin-transform-literals": "^7.7.4",
        "@babel/plugin-transform-member-expression-literals": "^7.7.4",
        "@babel/plugin-transform-modules-amd": "^7.7.5",
        "@babel/plugin-transform-modules-commonjs": "^7.7.5",
        "@babel/plugin-transform-modules-systemjs": "^7.7.4",
        "@babel/plugin-transform-modules-umd": "^7.7.4",
        "@babel/plugin-transform-named-capturing-groups-regex": "^7.7.4",
        "@babel/plugin-transform-new-target": "^7.7.4",
        "@babel/plugin-transform-object-super": "^7.7.4",
        "@babel/plugin-transform-parameters": "^7.7.4",
        "@babel/plugin-transform-property-literals": "^7.7.4",
        "@babel/plugin-transform-regenerator": "^7.7.5",
        "@babel/plugin-transform-reserved-words": "^7.7.4",
        "@babel/plugin-transform-shorthand-properties": "^7.7.4",
        "@babel/plugin-transform-spread": "^7.7.4",
        "@babel/plugin-transform-sticky-regex": "^7.7.4",
        "@babel/plugin-transform-template-literals": "^7.7.4",
        "@babel/plugin-transform-typeof-symbol": "^7.7.4",
        "@babel/plugin-transform-unicode-regex": "^7.7.4",
        "@babel/types": "^7.7.4",
        "browserslist": "^4.6.0",
        "core-js-compat": "^3.4.7",
        "invariant": "^2.2.2",
        "js-levenshtein": "^1.1.3",
        "semver": "^5.5.0"
      },
      "dependencies": {
        "@babel/types": {
          "version": "7.7.4",
          "resolved": "https://registry.npmjs.org/@babel/types/-/types-7.7.4.tgz",
          "integrity": "sha512-cz5Ji23KCi4T+YIE/BolWosrJuSmoZeN1EFnRtBwF+KKLi8GG/Z2c2hOJJeCXPk4mwk4QFvTmwIodJowXgttRA==",
          "dev": true,
          "requires": {
            "esutils": "^2.0.2",
            "lodash": "^4.17.13",
            "to-fast-properties": "^2.0.0"
          }
        }
      }
    },
    "@babel/register": {
      "version": "7.7.4",
      "resolved": "https://registry.npmjs.org/@babel/register/-/register-7.7.4.tgz",
      "integrity": "sha512-/fmONZqL6ZMl9KJUYajetCrID6m0xmL4odX7v+Xvoxcv0DdbP/oO0TWIeLUCHqczQ6L6njDMqmqHFy2cp3FFsA==",
      "dev": true,
      "requires": {
        "find-cache-dir": "^2.0.0",
        "lodash": "^4.17.13",
        "make-dir": "^2.1.0",
        "pirates": "^4.0.0",
        "source-map-support": "^0.5.16"
      },
      "dependencies": {
        "source-map": {
          "version": "0.6.1",
          "resolved": "https://registry.npmjs.org/source-map/-/source-map-0.6.1.tgz",
          "integrity": "sha512-UjgapumWlbMhkBgzT7Ykc5YXUT46F0iKu8SGXq0bcwP5dz/h0Plj6enJqjz1Zbq2l5WaqYnrVbwWOWMyF3F47g=="
        }
      }
    },
    "@babel/template": {
      "version": "7.4.4",
      "resolved": "https://registry.npmjs.org/@babel/template/-/template-7.4.4.tgz",
      "integrity": "sha512-CiGzLN9KgAvgZsnivND7rkA+AeJ9JB0ciPOD4U59GKbQP2iQl+olF1l76kJOupqidozfZ32ghwBEJDhnk9MEcw==",
      "dev": true,
      "requires": {
        "@babel/code-frame": "^7.0.0",
        "@babel/parser": "^7.4.4",
        "@babel/types": "^7.4.4"
      }
    },
    "@babel/traverse": {
      "version": "7.5.5",
      "resolved": "https://registry.npmjs.org/@babel/traverse/-/traverse-7.5.5.tgz",
      "integrity": "sha512-MqB0782whsfffYfSjH4TM+LMjrJnhCNEDMDIjeTpl+ASaUvxcjoiVCo/sM1GhS1pHOXYfWVCYneLjMckuUxDaQ==",
      "dev": true,
      "requires": {
        "@babel/code-frame": "^7.5.5",
        "@babel/generator": "^7.5.5",
        "@babel/helper-function-name": "^7.1.0",
        "@babel/helper-split-export-declaration": "^7.4.4",
        "@babel/parser": "^7.5.5",
        "@babel/types": "^7.5.5",
        "debug": "^4.1.0",
        "globals": "^11.1.0",
        "lodash": "^4.17.13"
      },
      "dependencies": {
        "debug": {
          "version": "4.1.1",
          "resolved": "https://registry.npmjs.org/debug/-/debug-4.1.1.tgz",
          "integrity": "sha512-pYAIzeRo8J6KPEaJ0VWOh5Pzkbw/RetuzehGM7QRRX5he4fPHx2rdKMB256ehJCkX+XRQm16eZLqLNS8RSZXZw==",
          "dev": true,
          "requires": {
            "ms": "^2.1.1"
          }
        },
        "ms": {
          "version": "2.1.2",
          "resolved": "https://registry.npmjs.org/ms/-/ms-2.1.2.tgz",
          "integrity": "sha512-sGkPx+VjMtmA6MX27oA4FBFELFCZZ4S4XqeGOXCv68tT+jb3vk/RyaKWP0PTKyWtmLSM0b+adUTEvbs1PEaH2w==",
          "dev": true
        }
      }
    },
    "@babel/types": {
      "version": "7.5.5",
      "resolved": "https://registry.npmjs.org/@babel/types/-/types-7.5.5.tgz",
      "integrity": "sha512-s63F9nJioLqOlW3UkyMd+BYhXt44YuaFm/VV0VwuteqjYwRrObkU7ra9pY4wAJR3oXi8hJrMcrcJdO/HH33vtw==",
      "dev": true,
      "requires": {
        "esutils": "^2.0.2",
        "lodash": "^4.17.13",
        "to-fast-properties": "^2.0.0"
      }
    },
    "@mrmlnc/readdir-enhanced": {
      "version": "2.2.1",
      "resolved": "https://registry.npmjs.org/@mrmlnc/readdir-enhanced/-/readdir-enhanced-2.2.1.tgz",
      "integrity": "sha512-bPHp6Ji8b41szTOcaP63VlnbbO5Ny6dwAATtY6JTjh5N2OLrb5Qk/Th5cRkRQhkWCt+EJsYrNB0MiL+Gpn6e3g==",
      "dev": true,
      "requires": {
        "call-me-maybe": "^1.0.1",
        "glob-to-regexp": "^0.3.0"
      }
    },
    "@nodelib/fs.scandir": {
      "version": "2.1.1",
      "resolved": "https://registry.npmjs.org/@nodelib/fs.scandir/-/fs.scandir-2.1.1.tgz",
      "integrity": "sha512-NT/skIZjgotDSiXs0WqYhgcuBKhUMgfekCmCGtkUAiLqZdOnrdjmZr9wRl3ll64J9NF79uZ4fk16Dx0yMc/Xbg==",
      "dev": true,
      "requires": {
        "@nodelib/fs.stat": "2.0.1",
        "run-parallel": "^1.1.9"
      },
      "dependencies": {
        "@nodelib/fs.stat": {
          "version": "2.0.1",
          "resolved": "https://registry.npmjs.org/@nodelib/fs.stat/-/fs.stat-2.0.1.tgz",
          "integrity": "sha512-+RqhBlLn6YRBGOIoVYthsG0J9dfpO79eJyN7BYBkZJtfqrBwf2KK+rD/M/yjZR6WBmIhAgOV7S60eCgaSWtbFw==",
          "dev": true
        }
      }
    },
    "@nodelib/fs.stat": {
      "version": "1.1.3",
      "resolved": "https://registry.npmjs.org/@nodelib/fs.stat/-/fs.stat-1.1.3.tgz",
      "integrity": "sha512-shAmDyaQC4H92APFoIaVDHCx5bStIocgvbwQyxPRrbUY20V1EYTbSDchWbuwlMG3V17cprZhA6+78JfB+3DTPw==",
      "dev": true
    },
    "@nodelib/fs.walk": {
      "version": "1.2.2",
      "resolved": "https://registry.npmjs.org/@nodelib/fs.walk/-/fs.walk-1.2.2.tgz",
      "integrity": "sha512-J/DR3+W12uCzAJkw7niXDcqcKBg6+5G5Q/ZpThpGNzAUz70eOR6RV4XnnSN01qHZiVl0eavoxJsBypQoKsV2QQ==",
      "dev": true,
      "requires": {
        "@nodelib/fs.scandir": "2.1.1",
        "fastq": "^1.6.0"
      }
    },
    "@samverschueren/stream-to-observable": {
      "version": "0.3.0",
      "resolved": "https://registry.npmjs.org/@samverschueren/stream-to-observable/-/stream-to-observable-0.3.0.tgz",
      "integrity": "sha512-MI4Xx6LHs4Webyvi6EbspgyAb4D2Q2VtnCQ1blOJcoLS6mVa8lNN2rkIy1CVxfTUpoyIbCTkXES1rLXztFD1lg==",
      "dev": true,
      "requires": {
        "any-observable": "^0.3.0"
      }
    },
    "@types/estree": {
      "version": "0.0.40",
      "resolved": "https://registry.npmjs.org/@types/estree/-/estree-0.0.40.tgz",
      "integrity": "sha512-p3KZgMto/JyxosKGmnLDJ/dG5wf+qTRMUjHJcspC2oQKa4jP7mz+tv0ND56lLBu3ojHlhzY33Ol+khLyNmilkA==",
      "dev": true
    },
    "@types/events": {
      "version": "3.0.0",
      "resolved": "https://registry.npmjs.org/@types/events/-/events-3.0.0.tgz",
      "integrity": "sha512-EaObqwIvayI5a8dCzhFrjKzVwKLxjoG9T6Ppd5CEo07LRKfQ8Yokw54r5+Wq7FaBQ+yXRvQAYPrHwya1/UFt9g==",
      "dev": true
    },
    "@types/fs-extra": {
      "version": "8.0.0",
      "resolved": "https://registry.npmjs.org/@types/fs-extra/-/fs-extra-8.0.0.tgz",
      "integrity": "sha512-bCtL5v9zdbQW86yexOlXWTEGvLNqWxMFyi7gQA7Gcthbezr2cPSOb8SkESVKA937QD5cIwOFLDFt0MQoXOEr9Q==",
      "dev": true,
      "requires": {
        "@types/node": "*"
      }
    },
    "@types/glob": {
      "version": "7.1.1",
      "resolved": "https://registry.npmjs.org/@types/glob/-/glob-7.1.1.tgz",
      "integrity": "sha512-1Bh06cbWJUHMC97acuD6UMG29nMt0Aqz1vF3guLfG+kHHJhy3AyohZFFxYk2f7Q1SQIrNwvncxAE0N/9s70F2w==",
      "dev": true,
      "requires": {
        "@types/events": "*",
        "@types/minimatch": "*",
        "@types/node": "*"
      }
    },
    "@types/minimatch": {
      "version": "3.0.3",
      "resolved": "https://registry.npmjs.org/@types/minimatch/-/minimatch-3.0.3.tgz",
      "integrity": "sha512-tHq6qdbT9U1IRSGf14CL0pUlULksvY9OZ+5eEgl1N7t+OA3tGvNpxJCzuKQlsNgCVwbAs670L1vcVQi8j9HjnA==",
      "dev": true
    },
    "@types/node": {
      "version": "12.6.8",
      "resolved": "https://registry.npmjs.org/@types/node/-/node-12.6.8.tgz",
      "integrity": "sha512-aX+gFgA5GHcDi89KG5keey2zf0WfZk/HAQotEamsK2kbey+8yGKcson0hbK8E+v0NArlCJQCqMP161YhV6ZXLg==",
      "dev": true
    },
    "@types/normalize-package-data": {
      "version": "2.4.0",
      "resolved": "https://registry.npmjs.org/@types/normalize-package-data/-/normalize-package-data-2.4.0.tgz",
      "integrity": "sha512-f5j5b/Gf71L+dbqxIpQ4Z2WlmI/mPJ0fOkGGmFgtb6sAu97EPczzbS3/tJKxmcYDj55OX6ssqwDAWOHIYDRDGA==",
      "dev": true
    },
    "@types/q": {
      "version": "1.5.2",
      "resolved": "https://registry.npmjs.org/@types/q/-/q-1.5.2.tgz",
      "integrity": "sha512-ce5d3q03Ex0sy4R14722Rmt6MT07Ua+k4FwDfdcToYJcMKNtRVQvJ6JCAPdAmAnbRb6CsX6aYb9m96NGod9uTw==",
      "dev": true
    },
    "abbrev": {
      "version": "1.1.1",
      "resolved": "https://registry.npmjs.org/abbrev/-/abbrev-1.1.1.tgz",
      "integrity": "sha512-nne9/IiQ/hzIhY6pdDnbBtz7DjPTKrY00P/zvPSm5pOFkl6xuGrGnXn/VtTNNfNtAfZ9/1RtehkszU9qcTii0Q==",
      "dev": true,
      "optional": true
    },
    "acorn": {
      "version": "7.1.0",
      "resolved": "https://registry.npmjs.org/acorn/-/acorn-7.1.0.tgz",
      "integrity": "sha512-kL5CuoXA/dgxlBbVrflsflzQ3PAas7RYZB52NOm/6839iVYJgKMJ3cQJD+t2i5+qFa8h3MDpEOJiS64E8JLnSQ==",
      "dev": true
    },
    "acorn-jsx": {
      "version": "5.1.0",
      "resolved": "https://registry.npmjs.org/acorn-jsx/-/acorn-jsx-5.1.0.tgz",
      "integrity": "sha512-tMUqwBWfLFbJbizRmEcWSLw6HnFzfdJs2sOJEOwwtVPMoH/0Ay+E703oZz78VSXZiiDcZrQ5XKjPIUQixhmgVw==",
      "dev": true
    },
    "aggregate-error": {
      "version": "3.0.1",
      "resolved": "https://registry.npmjs.org/aggregate-error/-/aggregate-error-3.0.1.tgz",
      "integrity": "sha512-quoaXsZ9/BLNae5yiNoUz+Nhkwz83GhWwtYFglcjEQB2NDHCIpApbqXxIFnm4Pq/Nvhrsq5sYJFyohrrxnTGAA==",
      "dev": true,
      "requires": {
        "clean-stack": "^2.0.0",
        "indent-string": "^4.0.0"
      }
    },
    "ajv": {
      "version": "6.10.2",
      "resolved": "https://registry.npmjs.org/ajv/-/ajv-6.10.2.tgz",
      "integrity": "sha512-TXtUUEYHuaTEbLZWIKUr5pmBuhDLy+8KYtPYdcV8qC+pOZL+NKqYwvWSRrVXHn+ZmRRAu8vJTAznH7Oag6RVRw==",
      "dev": true,
      "requires": {
        "fast-deep-equal": "^2.0.1",
        "fast-json-stable-stringify": "^2.0.0",
        "json-schema-traverse": "^0.4.1",
        "uri-js": "^4.2.2"
      }
    },
    "alphanum-sort": {
      "version": "1.0.2",
      "resolved": "https://registry.npmjs.org/alphanum-sort/-/alphanum-sort-1.0.2.tgz",
      "integrity": "sha1-l6ERlkmyEa0zaR2fn0hqjsn74KM=",
      "dev": true
    },
    "ansi-escapes": {
      "version": "4.3.0",
      "resolved": "https://registry.npmjs.org/ansi-escapes/-/ansi-escapes-4.3.0.tgz",
      "integrity": "sha512-EiYhwo0v255HUL6eDyuLrXEkTi7WwVCLAw+SeOQ7M7qdun1z1pum4DEm/nuqIVbPvi9RPPc9k9LbyBv6H0DwVg==",
      "dev": true,
      "requires": {
        "type-fest": "^0.8.1"
      }
    },
    "ansi-regex": {
      "version": "3.0.0",
      "resolved": "https://registry.npmjs.org/ansi-regex/-/ansi-regex-3.0.0.tgz",
      "integrity": "sha1-7QMXwyIGT3lGbAKWa922Bas32Zg=",
      "dev": true
    },
    "ansi-styles": {
      "version": "3.2.1",
      "resolved": "https://registry.npmjs.org/ansi-styles/-/ansi-styles-3.2.1.tgz",
      "integrity": "sha512-VT0ZI6kZRdTh8YyJw3SMbYm/u+NqfsAxEpWO0Pf9sq8/e94WxxOpPKx9FR1FlyCtOVDNOQ+8ntlqFxiRc+r5qA==",
      "dev": true,
      "requires": {
        "color-convert": "^1.9.0"
      }
    },
    "any-observable": {
      "version": "0.3.0",
      "resolved": "https://registry.npmjs.org/any-observable/-/any-observable-0.3.0.tgz",
      "integrity": "sha512-/FQM1EDkTsf63Ub2C6O7GuYFDsSXUwsaZDurV0np41ocwq0jthUAYCmhBX9f+KwlaCgIuWyr/4WlUQUBfKfZog==",
      "dev": true
    },
    "anymatch": {
      "version": "2.0.0",
      "resolved": "https://registry.npmjs.org/anymatch/-/anymatch-2.0.0.tgz",
      "integrity": "sha512-5teOsQWABXHHBFP9y3skS5P3d/WfWXpv3FUpy+LorMrNYaT9pI4oLMQX7jzQ2KklNpGpWHzdCXTDT2Y3XGlZBw==",
      "dev": true,
      "requires": {
        "micromatch": "^3.1.4",
        "normalize-path": "^2.1.1"
      },
      "dependencies": {
        "normalize-path": {
          "version": "2.1.1",
          "resolved": "https://registry.npmjs.org/normalize-path/-/normalize-path-2.1.1.tgz",
          "integrity": "sha1-GrKLVW4Zg2Oowab35vogE3/mrtk=",
          "dev": true,
          "requires": {
            "remove-trailing-separator": "^1.0.1"
          }
        }
      }
    },
    "append-transform": {
      "version": "1.0.0",
      "resolved": "https://registry.npmjs.org/append-transform/-/append-transform-1.0.0.tgz",
      "integrity": "sha512-P009oYkeHyU742iSZJzZZywj4QRJdnTWffaKuJQLablCZ1uz6/cW4yaRgcDaoQ+uwOxxnt0gRUcwfsNP2ri0gw==",
      "dev": true,
      "requires": {
        "default-require-extensions": "^2.0.0"
      }
    },
    "aproba": {
      "version": "1.2.0",
      "resolved": "https://registry.npmjs.org/aproba/-/aproba-1.2.0.tgz",
      "integrity": "sha512-Y9J6ZjXtoYh8RnXVCMOU/ttDmk1aBjunq9vO0ta5x85WDQiQfUF9sIPBITdbiiIVcBo03Hi3jMxigBtsddlXRw==",
      "dev": true,
      "optional": true
    },
    "archy": {
      "version": "1.0.0",
      "resolved": "https://registry.npmjs.org/archy/-/archy-1.0.0.tgz",
      "integrity": "sha1-+cjBN1fMHde8N5rHeyxipcKGjEA=",
      "dev": true
    },
    "are-we-there-yet": {
      "version": "1.1.5",
      "resolved": "https://registry.npmjs.org/are-we-there-yet/-/are-we-there-yet-1.1.5.tgz",
      "integrity": "sha512-5hYdAkZlcG8tOLujVDTgCT+uPX0VnpAH28gWsLfzpXYm7wP6mp5Q/gYyR7YQ0cKVJcXJnl3j2kpBan13PtQf6w==",
      "dev": true,
      "optional": true,
      "requires": {
        "delegates": "^1.0.0",
        "readable-stream": "^2.0.6"
      }
    },
    "argparse": {
      "version": "1.0.10",
      "resolved": "https://registry.npmjs.org/argparse/-/argparse-1.0.10.tgz",
      "integrity": "sha512-o5Roy6tNG4SL/FOkCAN6RzjiakZS25RLYFrcMttJqbdd8BWrnA+fGz57iN5Pb06pvBGvl5gQ0B48dJlslXvoTg==",
      "dev": true,
      "requires": {
        "sprintf-js": "~1.0.2"
      }
    },
    "arr-diff": {
      "version": "4.0.0",
      "resolved": "https://registry.npmjs.org/arr-diff/-/arr-diff-4.0.0.tgz",
      "integrity": "sha1-1kYQdP6/7HHn4VI1dhoyml3HxSA=",
      "dev": true
    },
    "arr-flatten": {
      "version": "1.1.0",
      "resolved": "https://registry.npmjs.org/arr-flatten/-/arr-flatten-1.1.0.tgz",
      "integrity": "sha512-L3hKV5R/p5o81R7O02IGnwpDmkp6E982XhtbuwSe3O4qOtMMMtodicASA1Cny2U+aCXcNpml+m4dPsvsJ3jatg==",
      "dev": true
    },
    "arr-union": {
      "version": "3.1.0",
      "resolved": "https://registry.npmjs.org/arr-union/-/arr-union-3.1.0.tgz",
      "integrity": "sha1-45sJrqne+Gao8gbiiK9jkZuuOcQ=",
      "dev": true
    },
    "array-filter": {
      "version": "0.0.1",
      "resolved": "https://registry.npmjs.org/array-filter/-/array-filter-0.0.1.tgz",
      "integrity": "sha1-fajPLiZijtcygDWB/SH2fKzS7uw=",
      "dev": true
    },
    "array-map": {
      "version": "0.0.0",
      "resolved": "https://registry.npmjs.org/array-map/-/array-map-0.0.0.tgz",
      "integrity": "sha1-iKK6tz0c97zVwbEYoAP2b2ZfpmI=",
      "dev": true
    },
    "array-reduce": {
      "version": "0.0.0",
      "resolved": "https://registry.npmjs.org/array-reduce/-/array-reduce-0.0.0.tgz",
      "integrity": "sha1-FziZ0//Rx9k4PkR5Ul2+J4yrXys=",
      "dev": true
    },
    "array-union": {
      "version": "1.0.2",
      "resolved": "https://registry.npmjs.org/array-union/-/array-union-1.0.2.tgz",
      "integrity": "sha1-mjRBDk9OPaI96jdb5b5w8kd47Dk=",
      "dev": true,
      "requires": {
        "array-uniq": "^1.0.1"
      }
    },
    "array-uniq": {
      "version": "1.0.3",
      "resolved": "https://registry.npmjs.org/array-uniq/-/array-uniq-1.0.3.tgz",
      "integrity": "sha1-r2rId6Jcx/dOBYiUdThY39sk/bY=",
      "dev": true
    },
    "array-unique": {
      "version": "0.3.2",
      "resolved": "https://registry.npmjs.org/array-unique/-/array-unique-0.3.2.tgz",
      "integrity": "sha1-qJS3XUvE9s1nnvMkSp/Y9Gri1Cg=",
      "dev": true
    },
    "asap": {
      "version": "2.0.6",
      "resolved": "https://registry.npmjs.org/asap/-/asap-2.0.6.tgz",
      "integrity": "sha1-5QNHYR1+aQlDIIu9r+vLwvuGbUY=",
      "dev": true,
      "optional": true
    },
    "asn1": {
      "version": "0.2.4",
      "resolved": "https://registry.npmjs.org/asn1/-/asn1-0.2.4.tgz",
      "integrity": "sha512-jxwzQpLQjSmWXgwaCZE9Nz+glAG01yF1QnWgbhGwHI5A6FRIEY6IVqtHhIepHqI7/kyEyQEagBC5mBEFlIYvdg==",
      "dev": true,
      "optional": true,
      "requires": {
        "safer-buffer": "~2.1.0"
      }
    },
    "assert-plus": {
      "version": "1.0.0",
      "resolved": "https://registry.npmjs.org/assert-plus/-/assert-plus-1.0.0.tgz",
      "integrity": "sha1-8S4PPF13sLHN2RRpQuTpbB5N1SU=",
      "dev": true,
      "optional": true
    },
    "assign-symbols": {
      "version": "1.0.0",
      "resolved": "https://registry.npmjs.org/assign-symbols/-/assign-symbols-1.0.0.tgz",
      "integrity": "sha1-WWZ/QfrdTyDMvCu5a41Pf3jsA2c=",
      "dev": true
    },
    "astral-regex": {
      "version": "1.0.0",
      "resolved": "https://registry.npmjs.org/astral-regex/-/astral-regex-1.0.0.tgz",
      "integrity": "sha512-+Ryf6g3BKoRc7jfp7ad8tM4TtMiaWvbF/1/sQcZPkkS7ag3D5nMBCe2UfOTONtAkaG0tO0ij3C5Lwmf1EiyjHg==",
      "dev": true
    },
    "async": {
      "version": "2.6.3",
      "resolved": "https://registry.npmjs.org/async/-/async-2.6.3.tgz",
      "integrity": "sha512-zflvls11DCy+dQWzTW2dzuilv8Z5X/pjfmZOWba6TNIVDm+2UDaJmXSOXlasHKfNBs8oo3M0aT50fDEWfKZjXg==",
      "dev": true,
      "requires": {
        "lodash": "^4.17.14"
      }
    },
    "async-each": {
      "version": "1.0.3",
      "resolved": "https://registry.npmjs.org/async-each/-/async-each-1.0.3.tgz",
      "integrity": "sha512-z/WhQ5FPySLdvREByI2vZiTWwCnF0moMJ1hK9YQwDTHKh6I7/uSckMetoRGb5UBZPC1z0jlw+n/XCgjeH7y1AQ==",
      "dev": true
    },
    "asynckit": {
      "version": "0.4.0",
      "resolved": "https://registry.npmjs.org/asynckit/-/asynckit-0.4.0.tgz",
      "integrity": "sha1-x57Zf380y48robyXkLzDZkdLS3k=",
      "dev": true,
      "optional": true
    },
    "atob": {
      "version": "2.1.2",
      "resolved": "https://registry.npmjs.org/atob/-/atob-2.1.2.tgz",
      "integrity": "sha512-Wm6ukoaOGJi/73p/cl2GvLjTI5JM1k/O14isD73YML8StrH/7/lRFgmg8nICZgD3bZZvjwCGxtMOD3wWNAu8cg==",
      "dev": true
    },
    "autoprefixer": {
      "version": "9.7.3",
      "resolved": "https://registry.npmjs.org/autoprefixer/-/autoprefixer-9.7.3.tgz",
      "integrity": "sha512-8T5Y1C5Iyj6PgkPSFd0ODvK9DIleuPKUPYniNxybS47g2k2wFgLZ46lGQHlBuGKIAEV8fbCDfKCCRS1tvOgc3Q==",
      "dev": true,
      "requires": {
        "browserslist": "^4.8.0",
        "caniuse-lite": "^1.0.30001012",
        "chalk": "^2.4.2",
        "normalize-range": "^0.1.2",
        "num2fraction": "^1.2.2",
        "postcss": "^7.0.23",
        "postcss-value-parser": "^4.0.2"
      },
      "dependencies": {
        "browserslist": {
<<<<<<< HEAD
          "version": "4.8.2",
          "resolved": "https://registry.npmjs.org/browserslist/-/browserslist-4.8.2.tgz",
          "integrity": "sha512-+M4oeaTplPm/f1pXDw84YohEv7B1i/2Aisei8s4s6k3QsoSHa7i5sz8u/cGQkkatCPxMASKxPualR4wwYgVboA==",
          "dev": true,
          "requires": {
            "caniuse-lite": "^1.0.30001015",
            "electron-to-chromium": "^1.3.322",
            "node-releases": "^1.1.42"
          }
        },
        "caniuse-lite": {
          "version": "1.0.30001015",
          "resolved": "https://registry.npmjs.org/caniuse-lite/-/caniuse-lite-1.0.30001015.tgz",
          "integrity": "sha512-/xL2AbW/XWHNu1gnIrO8UitBGoFthcsDgU9VLK1/dpsoxbaD5LscHozKze05R6WLsBvLhqv78dAPozMFQBYLbQ==",
          "dev": true
        },
        "electron-to-chromium": {
          "version": "1.3.322",
          "resolved": "https://registry.npmjs.org/electron-to-chromium/-/electron-to-chromium-1.3.322.tgz",
          "integrity": "sha512-Tc8JQEfGQ1MzfSzI/bTlSr7btJv/FFO7Yh6tanqVmIWOuNCu6/D1MilIEgLtmWqIrsv+o4IjpLAhgMBr/ncNAA==",
=======
          "version": "4.8.0",
          "resolved": "https://registry.npmjs.org/browserslist/-/browserslist-4.8.0.tgz",
          "integrity": "sha512-HYnxc/oLRWvJ3TsGegR0SRL/UDnknGq2s/a8dYYEO+kOQ9m9apKoS5oiathLKZdh/e9uE+/J3j92qPlGD/vTqA==",
          "dev": true,
          "requires": {
            "caniuse-lite": "^1.0.30001012",
            "electron-to-chromium": "^1.3.317",
            "node-releases": "^1.1.41"
          }
        },
        "caniuse-lite": {
          "version": "1.0.30001012",
          "resolved": "https://registry.npmjs.org/caniuse-lite/-/caniuse-lite-1.0.30001012.tgz",
          "integrity": "sha512-7RR4Uh04t9K1uYRWzOJmzplgEOAXbfK72oVNokCdMzA67trrhPzy93ahKk1AWHiA0c58tD2P+NHqxrA8FZ+Trg==",
          "dev": true
        },
        "electron-to-chromium": {
          "version": "1.3.317",
          "resolved": "https://registry.npmjs.org/electron-to-chromium/-/electron-to-chromium-1.3.317.tgz",
          "integrity": "sha512-C7sfpr1I1zqDurrfyVFhL450NFLeZrDYy5DeUuJBkEhBZbhyJ7JEZn741J+jcXCBaQ8S6j75XomLDHOLmLOdFQ==",
>>>>>>> df893e28
          "dev": true
        },
        "node-releases": {
          "version": "1.1.42",
          "resolved": "https://registry.npmjs.org/node-releases/-/node-releases-1.1.42.tgz",
          "integrity": "sha512-OQ/ESmUqGawI2PRX+XIRao44qWYBBfN54ImQYdWVTQqUckuejOg76ysSqDBK8NG3zwySRVnX36JwDQ6x+9GxzA==",
          "dev": true,
          "requires": {
            "semver": "^6.3.0"
          }
        },
        "postcss": {
          "version": "7.0.24",
          "resolved": "https://registry.npmjs.org/postcss/-/postcss-7.0.24.tgz",
          "integrity": "sha512-Xl0XvdNWg+CblAXzNvbSOUvgJXwSjmbAKORqyw9V2AlHrm1js2gFw9y3jibBAhpKZi8b5JzJCVh/FyzPsTtgTA==",
          "dev": true,
          "requires": {
            "chalk": "^2.4.2",
            "source-map": "^0.6.1",
            "supports-color": "^6.1.0"
          }
        },
        "semver": {
          "version": "6.3.0",
          "resolved": "https://registry.npmjs.org/semver/-/semver-6.3.0.tgz",
          "integrity": "sha512-b39TBaTSfV6yBrapU89p5fKekE2m/NwnDocOVruQFS1/veMgdzuPcnOM34M6CwxW8jH/lxEa5rBoDeUwu5HHTw==",
          "dev": true
        },
        "source-map": {
          "version": "0.6.1",
          "resolved": "https://registry.npmjs.org/source-map/-/source-map-0.6.1.tgz",
          "integrity": "sha512-UjgapumWlbMhkBgzT7Ykc5YXUT46F0iKu8SGXq0bcwP5dz/h0Plj6enJqjz1Zbq2l5WaqYnrVbwWOWMyF3F47g==",
          "dev": true
        },
        "supports-color": {
          "version": "6.1.0",
          "resolved": "https://registry.npmjs.org/supports-color/-/supports-color-6.1.0.tgz",
          "integrity": "sha512-qe1jfm1Mg7Nq/NSh6XE24gPXROEVsWHxC1LIx//XNlD9iw7YZQGjZNjYN7xGaEG6iKdA8EtNFW6R0gjnVXp+wQ==",
          "dev": true,
          "requires": {
            "has-flag": "^3.0.0"
          }
        }
      }
    },
    "aws-sign2": {
      "version": "0.7.0",
      "resolved": "https://registry.npmjs.org/aws-sign2/-/aws-sign2-0.7.0.tgz",
      "integrity": "sha1-tG6JCTSpWR8tL2+G1+ap8bP+dqg=",
      "dev": true,
      "optional": true
    },
    "aws4": {
      "version": "1.8.0",
      "resolved": "https://registry.npmjs.org/aws4/-/aws4-1.8.0.tgz",
      "integrity": "sha512-ReZxvNHIOv88FlT7rxcXIIC0fPt4KZqZbOlivyWtXLt8ESx84zd3kMC6iK5jVeS2qt+g7ftS7ye4fi06X5rtRQ==",
      "dev": true,
      "optional": true
    },
    "babel-plugin-dynamic-import-node": {
      "version": "2.3.0",
      "resolved": "https://registry.npmjs.org/babel-plugin-dynamic-import-node/-/babel-plugin-dynamic-import-node-2.3.0.tgz",
      "integrity": "sha512-o6qFkpeQEBxcqt0XYlWzAVxNCSCZdUgcR8IRlhD/8DylxjjO4foPcvTW0GGKa/cVt3rvxZ7o5ippJ+/0nvLhlQ==",
      "dev": true,
      "requires": {
        "object.assign": "^4.1.0"
      }
    },
    "balanced-match": {
      "version": "1.0.0",
      "resolved": "https://registry.npmjs.org/balanced-match/-/balanced-match-1.0.0.tgz",
      "integrity": "sha1-ibTRmasr7kneFk6gK4nORi1xt2c="
    },
    "base": {
      "version": "0.11.2",
      "resolved": "https://registry.npmjs.org/base/-/base-0.11.2.tgz",
      "integrity": "sha512-5T6P4xPgpp0YDFvSWwEZ4NoE3aM4QBQXDzmVbraCkFj8zHM+mba8SyqB5DbZWyR7mYHo6Y7BdQo3MoA4m0TeQg==",
      "dev": true,
      "requires": {
        "cache-base": "^1.0.1",
        "class-utils": "^0.3.5",
        "component-emitter": "^1.2.1",
        "define-property": "^1.0.0",
        "isobject": "^3.0.1",
        "mixin-deep": "^1.2.0",
        "pascalcase": "^0.1.1"
      },
      "dependencies": {
        "define-property": {
          "version": "1.0.0",
          "resolved": "https://registry.npmjs.org/define-property/-/define-property-1.0.0.tgz",
          "integrity": "sha1-dp66rz9KY6rTr56NMEybvnm/sOY=",
          "dev": true,
          "requires": {
            "is-descriptor": "^1.0.0"
          }
        },
        "is-accessor-descriptor": {
          "version": "1.0.0",
          "resolved": "https://registry.npmjs.org/is-accessor-descriptor/-/is-accessor-descriptor-1.0.0.tgz",
          "integrity": "sha512-m5hnHTkcVsPfqx3AKlyttIPb7J+XykHvJP2B9bZDjlhLIoEq4XoK64Vg7boZlVWYK6LUY94dYPEE7Lh0ZkZKcQ==",
          "dev": true,
          "requires": {
            "kind-of": "^6.0.0"
          }
        },
        "is-data-descriptor": {
          "version": "1.0.0",
          "resolved": "https://registry.npmjs.org/is-data-descriptor/-/is-data-descriptor-1.0.0.tgz",
          "integrity": "sha512-jbRXy1FmtAoCjQkVmIVYwuuqDFUbaOeDjmed1tOGPrsMhtJA4rD9tkgA0F1qJ3gRFRXcHYVkdeaP50Q5rE/jLQ==",
          "dev": true,
          "requires": {
            "kind-of": "^6.0.0"
          }
        },
        "is-descriptor": {
          "version": "1.0.2",
          "resolved": "https://registry.npmjs.org/is-descriptor/-/is-descriptor-1.0.2.tgz",
          "integrity": "sha512-2eis5WqQGV7peooDyLmNEPUrps9+SXX5c9pL3xEB+4e9HnGuDa7mB7kHxHw4CbqS9k1T2hOH3miL8n8WtiYVtg==",
          "dev": true,
          "requires": {
            "is-accessor-descriptor": "^1.0.0",
            "is-data-descriptor": "^1.0.0",
            "kind-of": "^6.0.2"
          }
        }
      }
    },
    "basic-auth": {
      "version": "1.1.0",
      "resolved": "https://registry.npmjs.org/basic-auth/-/basic-auth-1.1.0.tgz",
      "integrity": "sha1-RSIe5Cn37h5QNb4/UVM/HN/SmIQ=",
      "dev": true
    },
    "bcrypt-pbkdf": {
      "version": "1.0.2",
      "resolved": "https://registry.npmjs.org/bcrypt-pbkdf/-/bcrypt-pbkdf-1.0.2.tgz",
      "integrity": "sha1-pDAdOJtqQ/m2f/PKEaP2Y342Dp4=",
      "dev": true,
      "optional": true,
      "requires": {
        "tweetnacl": "^0.14.3"
      }
    },
    "binary-extensions": {
      "version": "1.13.1",
      "resolved": "https://registry.npmjs.org/binary-extensions/-/binary-extensions-1.13.1.tgz",
      "integrity": "sha512-Un7MIEDdUC5gNpcGDV97op1Ywk748MpHcFTHoYs6qnj1Z3j7I53VG3nwZhKzoBZmbdRNnb6WRdFlwl7tSDuZGw==",
      "dev": true
    },
    "bluebird": {
      "version": "3.5.5",
      "resolved": "https://registry.npmjs.org/bluebird/-/bluebird-3.5.5.tgz",
      "integrity": "sha512-5am6HnnfN+urzt4yfg7IgTbotDjIT/u8AJpEt0sIU9FtXfVeezXAPKswrG+xKUCOYAINpSdgZVDU6QFh+cuH3w==",
      "dev": true
    },
    "boolbase": {
      "version": "1.0.0",
      "resolved": "https://registry.npmjs.org/boolbase/-/boolbase-1.0.0.tgz",
      "integrity": "sha1-aN/1++YMUes3cl6p4+0xDcwed24=",
      "dev": true
    },
    "brace-expansion": {
      "version": "1.1.11",
      "resolved": "https://registry.npmjs.org/brace-expansion/-/brace-expansion-1.1.11.tgz",
      "integrity": "sha512-iCuPHDFgrHX7H2vEI/5xpz07zSHB00TpugqhmYtVmMO6518mCuRMoOYFldEBl0g187ufozdaHgWKcYFb61qGiA==",
      "requires": {
        "balanced-match": "^1.0.0",
        "concat-map": "0.0.1"
      }
    },
    "braces": {
      "version": "2.3.2",
      "resolved": "https://registry.npmjs.org/braces/-/braces-2.3.2.tgz",
      "integrity": "sha512-aNdbnj9P8PjdXU4ybaWLK2IF3jc/EoDYbC7AazW6to3TRsfXxscC9UXOB5iDiEQrkyIbWp2SLQda4+QAa7nc3w==",
      "dev": true,
      "requires": {
        "arr-flatten": "^1.1.0",
        "array-unique": "^0.3.2",
        "extend-shallow": "^2.0.1",
        "fill-range": "^4.0.0",
        "isobject": "^3.0.1",
        "repeat-element": "^1.1.2",
        "snapdragon": "^0.8.1",
        "snapdragon-node": "^2.0.1",
        "split-string": "^3.0.2",
        "to-regex": "^3.0.1"
      },
      "dependencies": {
        "extend-shallow": {
          "version": "2.0.1",
          "resolved": "https://registry.npmjs.org/extend-shallow/-/extend-shallow-2.0.1.tgz",
          "integrity": "sha1-Ua99YUrZqfYQ6huvu5idaxxWiQ8=",
          "dev": true,
          "requires": {
            "is-extendable": "^0.1.0"
          }
        }
      }
    },
    "browserslist": {
      "version": "4.6.6",
      "resolved": "https://registry.npmjs.org/browserslist/-/browserslist-4.6.6.tgz",
      "integrity": "sha512-D2Nk3W9JL9Fp/gIcWei8LrERCS+eXu9AM5cfXA8WEZ84lFks+ARnZ0q/R69m2SV3Wjma83QDDPxsNKXUwdIsyA==",
      "dev": true,
      "requires": {
        "caniuse-lite": "^1.0.30000984",
        "electron-to-chromium": "^1.3.191",
        "node-releases": "^1.1.25"
      }
    },
    "buffer-from": {
      "version": "1.1.1",
      "resolved": "https://registry.npmjs.org/buffer-from/-/buffer-from-1.1.1.tgz",
      "integrity": "sha512-MQcXEUbCKtEo7bhqEs6560Hyd4XaovZlO/k9V3hjVUF/zwW7KBVdSK4gIt/bzwS9MbR5qob+F5jusZsb0YQK2A==",
      "dev": true
    },
    "buffer-shims": {
      "version": "1.0.0",
      "resolved": "https://registry.npmjs.org/buffer-shims/-/buffer-shims-1.0.0.tgz",
      "integrity": "sha1-mXjOMXOIxkmth5MCjDR37wRKi1E=",
      "dev": true
    },
    "cache-base": {
      "version": "1.0.1",
      "resolved": "https://registry.npmjs.org/cache-base/-/cache-base-1.0.1.tgz",
      "integrity": "sha512-AKcdTnFSWATd5/GCPRxr2ChwIJ85CeyrEyjRHlKxQ56d4XJMGym0uAiKn0xbLOGOl3+yRpOTi484dVCEc5AUzQ==",
      "dev": true,
      "requires": {
        "collection-visit": "^1.0.0",
        "component-emitter": "^1.2.1",
        "get-value": "^2.0.6",
        "has-value": "^1.0.0",
        "isobject": "^3.0.1",
        "set-value": "^2.0.0",
        "to-object-path": "^0.3.0",
        "union-value": "^1.0.0",
        "unset-value": "^1.0.0"
      }
    },
    "caching-transform": {
      "version": "3.0.2",
      "resolved": "https://registry.npmjs.org/caching-transform/-/caching-transform-3.0.2.tgz",
      "integrity": "sha512-Mtgcv3lh3U0zRii/6qVgQODdPA4G3zhG+jtbCWj39RXuUFTMzH0vcdMtaJS1jPowd+It2Pqr6y3NJMQqOqCE2w==",
      "dev": true,
      "requires": {
        "hasha": "^3.0.0",
        "make-dir": "^2.0.0",
        "package-hash": "^3.0.0",
        "write-file-atomic": "^2.4.2"
      }
    },
    "call-me-maybe": {
      "version": "1.0.1",
      "resolved": "https://registry.npmjs.org/call-me-maybe/-/call-me-maybe-1.0.1.tgz",
      "integrity": "sha1-JtII6onje1y95gJQoV8DHBak1ms=",
      "dev": true
    },
    "caller-callsite": {
      "version": "2.0.0",
      "resolved": "https://registry.npmjs.org/caller-callsite/-/caller-callsite-2.0.0.tgz",
      "integrity": "sha1-hH4PzgoiN1CpoCfFSzNzGtMVQTQ=",
      "dev": true,
      "requires": {
        "callsites": "^2.0.0"
      }
    },
    "caller-path": {
      "version": "2.0.0",
      "resolved": "https://registry.npmjs.org/caller-path/-/caller-path-2.0.0.tgz",
      "integrity": "sha1-Ro+DBE42mrIBD6xfBs7uFbsssfQ=",
      "dev": true,
      "requires": {
        "caller-callsite": "^2.0.0"
      }
    },
    "callsites": {
      "version": "2.0.0",
      "resolved": "https://registry.npmjs.org/callsites/-/callsites-2.0.0.tgz",
      "integrity": "sha1-BuuE8A7qQT2oav/vrL/7Ngk7PFA=",
      "dev": true
    },
    "camelcase": {
      "version": "5.3.1",
      "resolved": "https://registry.npmjs.org/camelcase/-/camelcase-5.3.1.tgz",
      "integrity": "sha512-L28STB170nwWS63UjtlEOE3dldQApaJXZkOI1uMFfzf3rRuPegHaHesyee+YxQ+W6SvRDQV6UrdOdRiR153wJg==",
      "dev": true
    },
    "caniuse-api": {
      "version": "3.0.0",
      "resolved": "https://registry.npmjs.org/caniuse-api/-/caniuse-api-3.0.0.tgz",
      "integrity": "sha512-bsTwuIg/BZZK/vreVTYYbSWoe2F+71P7K5QGEX+pT250DZbfU1MQ5prOKpPR+LL6uWKK3KMwMCAS74QB3Um1uw==",
      "dev": true,
      "requires": {
        "browserslist": "^4.0.0",
        "caniuse-lite": "^1.0.0",
        "lodash.memoize": "^4.1.2",
        "lodash.uniq": "^4.5.0"
      }
    },
    "caniuse-lite": {
      "version": "1.0.30000985",
      "resolved": "https://registry.npmjs.org/caniuse-lite/-/caniuse-lite-1.0.30000985.tgz",
      "integrity": "sha512-1ngiwkgqAYPG0JSSUp3PUDGPKKY59EK7NrGGX+VOxaKCNzRbNc7uXMny+c3VJfZxtoK3wSImTvG9T9sXiTw2+w==",
      "dev": true
    },
    "caseless": {
      "version": "0.12.0",
      "resolved": "https://registry.npmjs.org/caseless/-/caseless-0.12.0.tgz",
      "integrity": "sha1-G2gcIf+EAzyCZUMJBolCDRhxUdw=",
      "dev": true,
      "optional": true
    },
    "catharsis": {
      "version": "0.8.11",
      "resolved": "https://registry.npmjs.org/catharsis/-/catharsis-0.8.11.tgz",
      "integrity": "sha512-a+xUyMV7hD1BrDQA/3iPV7oc+6W26BgVJO05PGEoatMyIuPScQKsde6i3YorWX1qs+AZjnJ18NqdKoCtKiNh1g==",
      "dev": true,
      "requires": {
        "lodash": "^4.17.14"
      }
    },
    "chalk": {
      "version": "2.4.2",
      "resolved": "https://registry.npmjs.org/chalk/-/chalk-2.4.2.tgz",
      "integrity": "sha512-Mti+f9lpJNcwF4tWV8/OrTTtF1gZi+f8FqlyAdouralcFWFQWF2+NgCHShjkCb+IFBLq9buZwE1xckQU4peSuQ==",
      "dev": true,
      "requires": {
        "ansi-styles": "^3.2.1",
        "escape-string-regexp": "^1.0.5",
        "supports-color": "^5.3.0"
      }
    },
    "chardet": {
      "version": "0.7.0",
      "resolved": "https://registry.npmjs.org/chardet/-/chardet-0.7.0.tgz",
      "integrity": "sha512-mT8iDcrh03qDGRRmoA2hmBJnxpllMR+0/0qlzjqZES6NdiWDcZkCNAk4rPFZ9Q85r27unkiNNg8ZOiwZXBHwcA==",
      "dev": true
    },
    "chokidar": {
      "version": "2.1.6",
      "resolved": "https://registry.npmjs.org/chokidar/-/chokidar-2.1.6.tgz",
      "integrity": "sha512-V2jUo67OKkc6ySiRpJrjlpJKl9kDuG+Xb8VgsGzb+aEouhgS1D0weyPU4lEzdAcsCAvrih2J2BqyXqHWvVLw5g==",
      "dev": true,
      "requires": {
        "anymatch": "^2.0.0",
        "async-each": "^1.0.1",
        "braces": "^2.3.2",
        "fsevents": "^1.2.7",
        "glob-parent": "^3.1.0",
        "inherits": "^2.0.3",
        "is-binary-path": "^1.0.0",
        "is-glob": "^4.0.0",
        "normalize-path": "^3.0.0",
        "path-is-absolute": "^1.0.0",
        "readdirp": "^2.2.1",
        "upath": "^1.1.1"
      }
    },
    "chokidar-cli": {
      "version": "2.1.0",
      "resolved": "https://registry.npmjs.org/chokidar-cli/-/chokidar-cli-2.1.0.tgz",
      "integrity": "sha512-6n21AVpW6ywuEPoxJcLXMA2p4T+SLjWsXKny/9yTWFz0kKxESI3eUylpeV97LylING/27T/RVTY0f2/0QaWq9Q==",
      "dev": true,
      "requires": {
        "chokidar": "^3.2.3",
        "lodash.debounce": "^4.0.8",
        "lodash.throttle": "^4.1.1",
        "yargs": "^13.3.0"
      },
      "dependencies": {
        "ansi-regex": {
          "version": "4.1.0",
          "resolved": "https://registry.npmjs.org/ansi-regex/-/ansi-regex-4.1.0.tgz",
          "integrity": "sha512-1apePfXM1UOSqw0o9IiFAovVz9M5S1Dg+4TrDwfMewQ6p/rmMueb7tWZjQ1rx4Loy1ArBggoqGpfqqdI4rondg==",
          "dev": true
        },
        "anymatch": {
          "version": "3.1.1",
          "resolved": "https://registry.npmjs.org/anymatch/-/anymatch-3.1.1.tgz",
          "integrity": "sha512-mM8522psRCqzV+6LhomX5wgp25YVibjh8Wj23I5RPkPppSVSjyKD2A2mBJmWGa+KN7f2D6LNh9jkBCeyLktzjg==",
          "dev": true,
          "requires": {
            "normalize-path": "^3.0.0",
            "picomatch": "^2.0.4"
          }
        },
        "binary-extensions": {
          "version": "2.0.0",
          "resolved": "https://registry.npmjs.org/binary-extensions/-/binary-extensions-2.0.0.tgz",
          "integrity": "sha512-Phlt0plgpIIBOGTT/ehfFnbNlfsDEiqmzE2KRXoX1bLIlir4X/MR+zSyBEkL05ffWgnRSf/DXv+WrUAVr93/ow==",
          "dev": true
        },
        "braces": {
          "version": "3.0.2",
          "resolved": "https://registry.npmjs.org/braces/-/braces-3.0.2.tgz",
          "integrity": "sha512-b8um+L1RzM3WDSzvhm6gIz1yfTbBt6YTlcEKAvsmqCZZFw46z626lVj9j1yEPW33H5H+lBQpZMP1k8l+78Ha0A==",
          "dev": true,
          "requires": {
            "fill-range": "^7.0.1"
          }
        },
        "chokidar": {
          "version": "3.3.0",
          "resolved": "https://registry.npmjs.org/chokidar/-/chokidar-3.3.0.tgz",
          "integrity": "sha512-dGmKLDdT3Gdl7fBUe8XK+gAtGmzy5Fn0XkkWQuYxGIgWVPPse2CxFA5mtrlD0TOHaHjEUqkWNyP1XdHoJES/4A==",
          "dev": true,
          "requires": {
            "anymatch": "~3.1.1",
            "braces": "~3.0.2",
            "fsevents": "~2.1.1",
            "glob-parent": "~5.1.0",
            "is-binary-path": "~2.1.0",
            "is-glob": "~4.0.1",
            "normalize-path": "~3.0.0",
            "readdirp": "~3.2.0"
          }
        },
        "cliui": {
          "version": "5.0.0",
          "resolved": "https://registry.npmjs.org/cliui/-/cliui-5.0.0.tgz",
          "integrity": "sha512-PYeGSEmmHM6zvoef2w8TPzlrnNpXIjTipYK780YswmIP9vjxmd6Y2a3CB2Ks6/AU8NHjZugXvo8w3oWM2qnwXA==",
          "dev": true,
          "requires": {
            "string-width": "^3.1.0",
            "strip-ansi": "^5.2.0",
            "wrap-ansi": "^5.1.0"
          }
        },
        "fill-range": {
          "version": "7.0.1",
          "resolved": "https://registry.npmjs.org/fill-range/-/fill-range-7.0.1.tgz",
          "integrity": "sha512-qOo9F+dMUmC2Lcb4BbVvnKJxTPjCm+RRpe4gDuGrzkL7mEVl/djYSu2OdQ2Pa302N4oqkSg9ir6jaLWJ2USVpQ==",
          "dev": true,
          "requires": {
            "to-regex-range": "^5.0.1"
          }
        },
        "fsevents": {
          "version": "2.1.2",
          "resolved": "https://registry.npmjs.org/fsevents/-/fsevents-2.1.2.tgz",
          "integrity": "sha512-R4wDiBwZ0KzpgOWetKDug1FZcYhqYnUYKtfZYt4mD5SBz76q0KR4Q9o7GIPamsVPGmW3EYPPJ0dOOjvx32ldZA==",
          "dev": true,
          "optional": true
        },
        "get-caller-file": {
          "version": "2.0.5",
          "resolved": "https://registry.npmjs.org/get-caller-file/-/get-caller-file-2.0.5.tgz",
          "integrity": "sha512-DyFP3BM/3YHTQOCUL/w0OZHR0lpKeGrxotcHWcqNEdnltqFwXVfhEBQ94eIo34AfQpo0rGki4cyIiftY06h2Fg==",
          "dev": true
        },
        "glob-parent": {
          "version": "5.1.0",
          "resolved": "https://registry.npmjs.org/glob-parent/-/glob-parent-5.1.0.tgz",
          "integrity": "sha512-qjtRgnIVmOfnKUE3NJAQEdk+lKrxfw8t5ke7SXtfMTHcjsBfOfWXCQfdb30zfDoZQ2IRSIiidmjtbHZPZ++Ihw==",
          "dev": true,
          "requires": {
            "is-glob": "^4.0.1"
          }
        },
        "is-binary-path": {
          "version": "2.1.0",
          "resolved": "https://registry.npmjs.org/is-binary-path/-/is-binary-path-2.1.0.tgz",
          "integrity": "sha512-ZMERYes6pDydyuGidse7OsHxtbI7WVeUEozgR/g7rd0xUimYNlvZRE/K2MgZTjWy725IfelLeVcEM97mmtRGXw==",
          "dev": true,
          "requires": {
            "binary-extensions": "^2.0.0"
          }
        },
        "is-number": {
          "version": "7.0.0",
          "resolved": "https://registry.npmjs.org/is-number/-/is-number-7.0.0.tgz",
          "integrity": "sha512-41Cifkg6e8TylSpdtTpeLVMqvSBEVzTttHvERD741+pnZ8ANv0004MRL43QKPDlK9cGvNp6NZWZUBlbGXYxxng==",
          "dev": true
        },
        "readdirp": {
          "version": "3.2.0",
          "resolved": "https://registry.npmjs.org/readdirp/-/readdirp-3.2.0.tgz",
          "integrity": "sha512-crk4Qu3pmXwgxdSgGhgA/eXiJAPQiX4GMOZZMXnqKxHX7TaoL+3gQVo/WeuAiogr07DpnfjIMpXXa+PAIvwPGQ==",
          "dev": true,
          "requires": {
            "picomatch": "^2.0.4"
          }
        },
        "require-main-filename": {
          "version": "2.0.0",
          "resolved": "https://registry.npmjs.org/require-main-filename/-/require-main-filename-2.0.0.tgz",
          "integrity": "sha512-NKN5kMDylKuldxYLSUfrbo5Tuzh4hd+2E8NPPX02mZtn1VuREQToYe/ZdlJy+J3uCpfaiGF05e7B8W0iXbQHmg==",
          "dev": true
        },
        "string-width": {
          "version": "3.1.0",
          "resolved": "https://registry.npmjs.org/string-width/-/string-width-3.1.0.tgz",
          "integrity": "sha512-vafcv6KjVZKSgz06oM/H6GDBrAtz8vdhQakGjFIvNrHA6y3HCF1CInLy+QLq8dTJPQ1b+KDUqDFctkdRW44e1w==",
          "dev": true,
          "requires": {
            "emoji-regex": "^7.0.1",
            "is-fullwidth-code-point": "^2.0.0",
            "strip-ansi": "^5.1.0"
          }
        },
        "strip-ansi": {
          "version": "5.2.0",
          "resolved": "https://registry.npmjs.org/strip-ansi/-/strip-ansi-5.2.0.tgz",
          "integrity": "sha512-DuRs1gKbBqsMKIZlrffwlug8MHkcnpjs5VPmL1PAh+mA30U0DTotfDZ0d2UUsXpPmPmMMJ6W773MaA3J+lbiWA==",
          "dev": true,
          "requires": {
            "ansi-regex": "^4.1.0"
          }
        },
        "to-regex-range": {
          "version": "5.0.1",
          "resolved": "https://registry.npmjs.org/to-regex-range/-/to-regex-range-5.0.1.tgz",
          "integrity": "sha512-65P7iz6X5yEr1cwcgvQxbbIw7Uk3gOy5dIdtZ4rDveLqhrdJP+Li/Hx6tyK0NEb+2GCyneCMJiGqrADCSNk8sQ==",
          "dev": true,
          "requires": {
            "is-number": "^7.0.0"
          }
        },
        "wrap-ansi": {
          "version": "5.1.0",
          "resolved": "https://registry.npmjs.org/wrap-ansi/-/wrap-ansi-5.1.0.tgz",
          "integrity": "sha512-QC1/iN/2/RPVJ5jYK8BGttj5z83LmSKmvbvrXPNCLZSEb32KKVDJDl/MOt2N01qU2H/FkzEa9PKto1BqDjtd7Q==",
          "dev": true,
          "requires": {
            "ansi-styles": "^3.2.0",
            "string-width": "^3.0.0",
            "strip-ansi": "^5.0.0"
          }
        },
        "yargs": {
          "version": "13.3.0",
          "resolved": "https://registry.npmjs.org/yargs/-/yargs-13.3.0.tgz",
          "integrity": "sha512-2eehun/8ALW8TLoIl7MVaRUrg+yCnenu8B4kBlRxj3GJGDKU1Og7sMXPNm1BYyM1DOJmTZ4YeN/Nwxv+8XJsUA==",
          "dev": true,
          "requires": {
            "cliui": "^5.0.0",
            "find-up": "^3.0.0",
            "get-caller-file": "^2.0.1",
            "require-directory": "^2.1.1",
            "require-main-filename": "^2.0.0",
            "set-blocking": "^2.0.0",
            "string-width": "^3.0.0",
            "which-module": "^2.0.0",
            "y18n": "^4.0.0",
            "yargs-parser": "^13.1.1"
          }
        },
        "yargs-parser": {
          "version": "13.1.1",
          "resolved": "https://registry.npmjs.org/yargs-parser/-/yargs-parser-13.1.1.tgz",
          "integrity": "sha512-oVAVsHz6uFrg3XQheFII8ESO2ssAf9luWuAd6Wexsu4F3OtIW0o8IribPXYrD4WC24LWtPrJlGy87y5udK+dxQ==",
          "dev": true,
          "requires": {
            "camelcase": "^5.0.0",
            "decamelize": "^1.2.0"
          }
        }
      }
    },
    "chownr": {
      "version": "1.1.1",
      "resolved": "https://registry.npmjs.org/chownr/-/chownr-1.1.1.tgz",
      "integrity": "sha512-j38EvO5+LHX84jlo6h4UzmOwi0UgW61WRyPtJz4qaadK5eY3BTS5TY/S1Stc3Uk2lIM6TPevAlULiEJwie860g==",
      "dev": true,
      "optional": true
    },
    "ci-info": {
      "version": "2.0.0",
      "resolved": "https://registry.npmjs.org/ci-info/-/ci-info-2.0.0.tgz",
      "integrity": "sha512-5tK7EtrZ0N+OLFMthtqOj4fI2Jeb88C4CAZPu25LDVUgXJ0A3Js4PMGqrn0JU1W0Mh1/Z8wZzYPxqUrXeBboCQ==",
      "dev": true
    },
    "class-utils": {
      "version": "0.3.6",
      "resolved": "https://registry.npmjs.org/class-utils/-/class-utils-0.3.6.tgz",
      "integrity": "sha512-qOhPa/Fj7s6TY8H8esGu5QNpMMQxz79h+urzrNYN6mn+9BnxlDGf5QZ+XeCDsxSjPqsSR56XOZOJmpeurnLMeg==",
      "dev": true,
      "requires": {
        "arr-union": "^3.1.0",
        "define-property": "^0.2.5",
        "isobject": "^3.0.0",
        "static-extend": "^0.1.1"
      },
      "dependencies": {
        "define-property": {
          "version": "0.2.5",
          "resolved": "https://registry.npmjs.org/define-property/-/define-property-0.2.5.tgz",
          "integrity": "sha1-w1se+RjsPJkPmlvFe+BKrOxcgRY=",
          "dev": true,
          "requires": {
            "is-descriptor": "^0.1.0"
          }
        }
      }
    },
    "clean-stack": {
      "version": "2.2.0",
      "resolved": "https://registry.npmjs.org/clean-stack/-/clean-stack-2.2.0.tgz",
      "integrity": "sha512-4diC9HaTE+KRAMWhDhrGOECgWZxoevMc5TlkObMqNSsVU62PYzXZ/SMTjzyGAFF1YusgxGcSWTEXBhp0CPwQ1A==",
      "dev": true
    },
    "cli-cursor": {
      "version": "3.1.0",
      "resolved": "https://registry.npmjs.org/cli-cursor/-/cli-cursor-3.1.0.tgz",
      "integrity": "sha512-I/zHAwsKf9FqGoXM4WWRACob9+SNukZTd94DWF57E4toouRulbCxcUh6RKUEOQlYTHJnzkPMySvPNaaSLNfLZw==",
      "dev": true,
      "requires": {
        "restore-cursor": "^3.1.0"
      }
    },
    "cli-truncate": {
      "version": "0.2.1",
      "resolved": "https://registry.npmjs.org/cli-truncate/-/cli-truncate-0.2.1.tgz",
      "integrity": "sha1-nxXPuwcFAFNpIWxiasfQWrkN1XQ=",
      "dev": true,
      "requires": {
        "slice-ansi": "0.0.4",
        "string-width": "^1.0.1"
      },
      "dependencies": {
        "ansi-regex": {
          "version": "2.1.1",
          "resolved": "https://registry.npmjs.org/ansi-regex/-/ansi-regex-2.1.1.tgz",
          "integrity": "sha1-w7M6te42DYbg5ijwRorn7yfWVN8=",
          "dev": true
        },
        "is-fullwidth-code-point": {
          "version": "1.0.0",
          "resolved": "https://registry.npmjs.org/is-fullwidth-code-point/-/is-fullwidth-code-point-1.0.0.tgz",
          "integrity": "sha1-754xOG8DGn8NZDr4L95QxFfvAMs=",
          "dev": true,
          "requires": {
            "number-is-nan": "^1.0.0"
          }
        },
        "slice-ansi": {
          "version": "0.0.4",
          "resolved": "https://registry.npmjs.org/slice-ansi/-/slice-ansi-0.0.4.tgz",
          "integrity": "sha1-7b+JA/ZvfOL46v1s7tZeJkyDGzU=",
          "dev": true
        },
        "string-width": {
          "version": "1.0.2",
          "resolved": "https://registry.npmjs.org/string-width/-/string-width-1.0.2.tgz",
          "integrity": "sha1-EYvfW4zcUaKn5w0hHgfisLmxB9M=",
          "dev": true,
          "requires": {
            "code-point-at": "^1.0.0",
            "is-fullwidth-code-point": "^1.0.0",
            "strip-ansi": "^3.0.0"
          }
        },
        "strip-ansi": {
          "version": "3.0.1",
          "resolved": "https://registry.npmjs.org/strip-ansi/-/strip-ansi-3.0.1.tgz",
          "integrity": "sha1-ajhfuIU9lS1f8F0Oiq+UJ43GPc8=",
          "dev": true,
          "requires": {
            "ansi-regex": "^2.0.0"
          }
        }
      }
    },
    "cli-width": {
      "version": "2.2.0",
      "resolved": "https://registry.npmjs.org/cli-width/-/cli-width-2.2.0.tgz",
      "integrity": "sha1-/xnt6Kml5XkyQUewwR8PvLq+1jk=",
      "dev": true
    },
    "cliui": {
      "version": "4.1.0",
      "resolved": "https://registry.npmjs.org/cliui/-/cliui-4.1.0.tgz",
      "integrity": "sha512-4FG+RSG9DL7uEwRUZXZn3SS34DiDPfzP0VOiEwtUWlE+AR2EIg+hSyvrIgUUfhdgR/UkAeW2QHgeP+hWrXs7jQ==",
      "dev": true,
      "requires": {
        "string-width": "^2.1.1",
        "strip-ansi": "^4.0.0",
        "wrap-ansi": "^2.0.0"
      }
    },
    "clone": {
      "version": "2.1.2",
      "resolved": "https://registry.npmjs.org/clone/-/clone-2.1.2.tgz",
      "integrity": "sha1-G39Ln1kfHo+DZwQBYANFoCiHQ18=",
      "dev": true
    },
    "coa": {
      "version": "2.0.2",
      "resolved": "https://registry.npmjs.org/coa/-/coa-2.0.2.tgz",
      "integrity": "sha512-q5/jG+YQnSy4nRTV4F7lPepBJZ8qBNJJDBuJdoejDyLXgmL7IEo+Le2JDZudFTFt7mrCqIRaSjws4ygRCTCAXA==",
      "dev": true,
      "requires": {
        "@types/q": "^1.5.1",
        "chalk": "^2.4.1",
        "q": "^1.1.2"
      }
    },
    "code-point-at": {
      "version": "1.1.0",
      "resolved": "https://registry.npmjs.org/code-point-at/-/code-point-at-1.1.0.tgz",
      "integrity": "sha1-DQcLTQQ6W+ozovGkDi7bPZpMz3c=",
      "dev": true
    },
    "collection-visit": {
      "version": "1.0.0",
      "resolved": "https://registry.npmjs.org/collection-visit/-/collection-visit-1.0.0.tgz",
      "integrity": "sha1-S8A3PBZLwykbTTaMgpzxqApZ3KA=",
      "dev": true,
      "requires": {
        "map-visit": "^1.0.0",
        "object-visit": "^1.0.0"
      }
    },
    "color": {
      "version": "3.1.2",
      "resolved": "https://registry.npmjs.org/color/-/color-3.1.2.tgz",
      "integrity": "sha512-vXTJhHebByxZn3lDvDJYw4lR5+uB3vuoHsuYA5AKuxRVn5wzzIfQKGLBmgdVRHKTJYeK5rvJcHnrd0Li49CFpg==",
      "dev": true,
      "requires": {
        "color-convert": "^1.9.1",
        "color-string": "^1.5.2"
      }
    },
    "color-convert": {
      "version": "1.9.3",
      "resolved": "https://registry.npmjs.org/color-convert/-/color-convert-1.9.3.tgz",
      "integrity": "sha512-QfAUtd+vFdAtFQcC8CCyYt1fYWxSqAiK2cSD6zDB8N3cpsEBAvRxp9zOGg6G/SHHJYAT88/az/IuDGALsNVbGg==",
      "dev": true,
      "requires": {
        "color-name": "1.1.3"
      }
    },
    "color-name": {
      "version": "1.1.3",
      "resolved": "https://registry.npmjs.org/color-name/-/color-name-1.1.3.tgz",
      "integrity": "sha1-p9BVi9icQveV3UIyj3QIMcpTvCU=",
      "dev": true
    },
    "color-string": {
      "version": "1.5.3",
      "resolved": "https://registry.npmjs.org/color-string/-/color-string-1.5.3.tgz",
      "integrity": "sha512-dC2C5qeWoYkxki5UAXapdjqO672AM4vZuPGRQfO8b5HKuKGBbKWpITyDYN7TOFKvRW7kOgAn3746clDBMDJyQw==",
      "dev": true,
      "requires": {
        "color-name": "^1.0.0",
        "simple-swizzle": "^0.2.2"
      }
    },
    "colorette": {
      "version": "1.1.0",
      "resolved": "https://registry.npmjs.org/colorette/-/colorette-1.1.0.tgz",
      "integrity": "sha512-6S062WDQUXi6hOfkO/sBPVwE5ASXY4G2+b4atvhJfSsuUUhIaUKlkjLe9692Ipyt5/a+IPF5aVTu3V5gvXq5cg==",
      "dev": true
    },
    "colors": {
      "version": "1.4.0",
      "resolved": "https://registry.npmjs.org/colors/-/colors-1.4.0.tgz",
      "integrity": "sha512-a+UqTh4kgZg/SlGvfbzDHpgRu7AAQOmmqRHJnxhRZICKFUT91brVhNNt58CMWU9PsBbv3PDCZUHbVxuDiH2mtA==",
      "dev": true
    },
    "combined-stream": {
      "version": "1.0.8",
      "resolved": "https://registry.npmjs.org/combined-stream/-/combined-stream-1.0.8.tgz",
      "integrity": "sha512-FQN4MRfuJeHf7cBbBMJFXhKSDq+2kAArBlmRBvcvFE5BB1HZKXtSFASDhdlz9zOYwxh8lDdnvmMOe/+5cdoEdg==",
      "dev": true,
      "optional": true,
      "requires": {
        "delayed-stream": "~1.0.0"
      }
    },
    "commander": {
      "version": "4.0.1",
      "resolved": "https://registry.npmjs.org/commander/-/commander-4.0.1.tgz",
      "integrity": "sha512-IPF4ouhCP+qdlcmCedhxX4xiGBPyigb8v5NeUp+0LyhwLgxMqyp3S0vl7TAPfS/hiP7FC3caI/PB9lTmP8r1NA==",
      "dev": true
    },
    "commondir": {
      "version": "1.0.1",
      "resolved": "https://registry.npmjs.org/commondir/-/commondir-1.0.1.tgz",
      "integrity": "sha1-3dgA2gxmEnOTzKWVDqloo6rxJTs=",
      "dev": true
    },
    "component-emitter": {
      "version": "1.3.0",
      "resolved": "https://registry.npmjs.org/component-emitter/-/component-emitter-1.3.0.tgz",
      "integrity": "sha512-Rd3se6QB+sO1TwqZjscQrurpEPIfO0/yYnSin6Q/rD3mOutHvUrCAhJub3r90uNb+SESBuE0QYoB90YdfatsRg==",
      "dev": true
    },
    "concat-map": {
      "version": "0.0.1",
      "resolved": "https://registry.npmjs.org/concat-map/-/concat-map-0.0.1.tgz",
      "integrity": "sha1-2Klr13/Wjfd5OnMDajug1UBdR3s="
    },
    "console-control-strings": {
      "version": "1.1.0",
      "resolved": "https://registry.npmjs.org/console-control-strings/-/console-control-strings-1.1.0.tgz",
      "integrity": "sha1-PXz0Rk22RG6mRL9LOVB/mFEAjo4=",
      "dev": true,
      "optional": true
    },
    "convert-source-map": {
      "version": "1.6.0",
      "resolved": "https://registry.npmjs.org/convert-source-map/-/convert-source-map-1.6.0.tgz",
      "integrity": "sha512-eFu7XigvxdZ1ETfbgPBohgyQ/Z++C0eEhTor0qRwBw9unw+L0/6V8wkSuGgzdThkiS5lSpdptOQPD8Ak40a+7A==",
      "dev": true,
      "requires": {
        "safe-buffer": "~5.1.1"
      }
    },
    "copy-descriptor": {
      "version": "0.1.1",
      "resolved": "https://registry.npmjs.org/copy-descriptor/-/copy-descriptor-0.1.1.tgz",
      "integrity": "sha1-Z29us8OZl8LuGsOpJP1hJHSPV40=",
      "dev": true
    },
    "core-js": {
      "version": "3.2.1",
      "resolved": "https://registry.npmjs.org/core-js/-/core-js-3.2.1.tgz",
      "integrity": "sha512-Qa5XSVefSVPRxy2XfUC13WbvqkxhkwB3ve+pgCQveNgYzbM/UxZeu1dcOX/xr4UmfUd+muuvsaxilQzCyUurMw==",
      "dev": true
    },
    "core-js-compat": {
<<<<<<< HEAD
      "version": "3.5.0",
      "resolved": "https://registry.npmjs.org/core-js-compat/-/core-js-compat-3.5.0.tgz",
      "integrity": "sha512-E7iJB72svRjJTnm9HDvujzNVMCm3ZcDYEedkJ/sDTNsy/0yooCd9Cg7GSzE7b4e0LfIkjijdB1tqg0pGwxWeWg==",
      "dev": true,
      "requires": {
        "browserslist": "^4.8.2",
=======
      "version": "3.4.7",
      "resolved": "https://registry.npmjs.org/core-js-compat/-/core-js-compat-3.4.7.tgz",
      "integrity": "sha512-57+mgz/P/xsGdjwQYkwtBZR3LuISaxD1dEwVDtbk8xJMqAmwqaxLOvnNT7kdJ7jYE/NjNptyzXi+IQFMi/2fCw==",
      "dev": true,
      "requires": {
        "browserslist": "^4.8.0",
>>>>>>> df893e28
        "semver": "^6.3.0"
      },
      "dependencies": {
        "browserslist": {
          "version": "4.8.2",
          "resolved": "https://registry.npmjs.org/browserslist/-/browserslist-4.8.2.tgz",
          "integrity": "sha512-+M4oeaTplPm/f1pXDw84YohEv7B1i/2Aisei8s4s6k3QsoSHa7i5sz8u/cGQkkatCPxMASKxPualR4wwYgVboA==",
          "dev": true,
          "requires": {
            "caniuse-lite": "^1.0.30001015",
            "electron-to-chromium": "^1.3.322",
            "node-releases": "^1.1.42"
          }
        },
        "caniuse-lite": {
          "version": "1.0.30001015",
          "resolved": "https://registry.npmjs.org/caniuse-lite/-/caniuse-lite-1.0.30001015.tgz",
          "integrity": "sha512-/xL2AbW/XWHNu1gnIrO8UitBGoFthcsDgU9VLK1/dpsoxbaD5LscHozKze05R6WLsBvLhqv78dAPozMFQBYLbQ==",
          "dev": true
        },
        "electron-to-chromium": {
          "version": "1.3.322",
          "resolved": "https://registry.npmjs.org/electron-to-chromium/-/electron-to-chromium-1.3.322.tgz",
          "integrity": "sha512-Tc8JQEfGQ1MzfSzI/bTlSr7btJv/FFO7Yh6tanqVmIWOuNCu6/D1MilIEgLtmWqIrsv+o4IjpLAhgMBr/ncNAA==",
          "dev": true
        },
        "node-releases": {
          "version": "1.1.42",
          "resolved": "https://registry.npmjs.org/node-releases/-/node-releases-1.1.42.tgz",
          "integrity": "sha512-OQ/ESmUqGawI2PRX+XIRao44qWYBBfN54ImQYdWVTQqUckuejOg76ysSqDBK8NG3zwySRVnX36JwDQ6x+9GxzA==",
          "dev": true,
          "requires": {
            "semver": "^6.3.0"
          }
        },
        "semver": {
          "version": "6.3.0",
          "resolved": "https://registry.npmjs.org/semver/-/semver-6.3.0.tgz",
          "integrity": "sha512-b39TBaTSfV6yBrapU89p5fKekE2m/NwnDocOVruQFS1/veMgdzuPcnOM34M6CwxW8jH/lxEa5rBoDeUwu5HHTw==",
          "dev": true
        }
      }
    },
    "core-util-is": {
      "version": "1.0.2",
      "resolved": "https://registry.npmjs.org/core-util-is/-/core-util-is-1.0.2.tgz",
      "integrity": "sha1-tf1UIgqivFq1eqtxQMlAdUUDwac=",
      "dev": true
    },
    "corser": {
      "version": "2.0.1",
      "resolved": "https://registry.npmjs.org/corser/-/corser-2.0.1.tgz",
      "integrity": "sha1-jtolLsqrWEDc2XXOuQ2TcMgZ/4c=",
      "dev": true
    },
    "cosmiconfig": {
      "version": "5.2.1",
      "resolved": "https://registry.npmjs.org/cosmiconfig/-/cosmiconfig-5.2.1.tgz",
      "integrity": "sha512-H65gsXo1SKjf8zmrJ67eJk8aIRKV5ff2D4uKZIBZShbhGSpEmsQOPW/SKMKYhSTrqR7ufy6RP69rPogdaPh/kA==",
      "dev": true,
      "requires": {
        "import-fresh": "^2.0.0",
        "is-directory": "^0.3.1",
        "js-yaml": "^3.13.1",
        "parse-json": "^4.0.0"
      }
    },
    "cp-file": {
      "version": "6.2.0",
      "resolved": "https://registry.npmjs.org/cp-file/-/cp-file-6.2.0.tgz",
      "integrity": "sha512-fmvV4caBnofhPe8kOcitBwSn2f39QLjnAnGq3gO9dfd75mUytzKNZB1hde6QHunW2Rt+OwuBOMc3i1tNElbszA==",
      "dev": true,
      "requires": {
        "graceful-fs": "^4.1.2",
        "make-dir": "^2.0.0",
        "nested-error-stacks": "^2.0.0",
        "pify": "^4.0.1",
        "safe-buffer": "^5.0.1"
      }
    },
    "cross-spawn": {
      "version": "6.0.5",
      "resolved": "https://registry.npmjs.org/cross-spawn/-/cross-spawn-6.0.5.tgz",
      "integrity": "sha512-eTVLrBSt7fjbDygz805pMnstIs2VTBNkRm0qxZd+M7A5XDdxVRWO5MxGBXZhjY4cqLYLdtrGqRf8mBPmzwSpWQ==",
      "dev": true,
      "requires": {
        "nice-try": "^1.0.4",
        "path-key": "^2.0.1",
        "semver": "^5.5.0",
        "shebang-command": "^1.2.0",
        "which": "^1.2.9"
      }
    },
    "css-color-names": {
      "version": "0.0.4",
      "resolved": "http://registry.npmjs.org/css-color-names/-/css-color-names-0.0.4.tgz",
      "integrity": "sha1-gIrcLnnPhHOAabZGyyDsJ762KeA=",
      "dev": true
    },
    "css-declaration-sorter": {
      "version": "4.0.1",
      "resolved": "https://registry.npmjs.org/css-declaration-sorter/-/css-declaration-sorter-4.0.1.tgz",
      "integrity": "sha512-BcxQSKTSEEQUftYpBVnsH4SF05NTuBokb19/sBt6asXGKZ/6VP7PLG1CBCkFDYOnhXhPh0jMhO6xZ71oYHXHBA==",
      "dev": true,
      "requires": {
        "postcss": "^7.0.1",
        "timsort": "^0.3.0"
      }
    },
    "css-select": {
      "version": "2.0.2",
      "resolved": "https://registry.npmjs.org/css-select/-/css-select-2.0.2.tgz",
      "integrity": "sha512-dSpYaDVoWaELjvZ3mS6IKZM/y2PMPa/XYoEfYNZePL4U/XgyxZNroHEHReDx/d+VgXh9VbCTtFqLkFbmeqeaRQ==",
      "dev": true,
      "requires": {
        "boolbase": "^1.0.0",
        "css-what": "^2.1.2",
        "domutils": "^1.7.0",
        "nth-check": "^1.0.2"
      }
    },
    "css-select-base-adapter": {
      "version": "0.1.1",
      "resolved": "https://registry.npmjs.org/css-select-base-adapter/-/css-select-base-adapter-0.1.1.tgz",
      "integrity": "sha512-jQVeeRG70QI08vSTwf1jHxp74JoZsr2XSgETae8/xC8ovSnL2WF87GTLO86Sbwdt2lK4Umg4HnnwMO4YF3Ce7w==",
      "dev": true
    },
    "css-tree": {
      "version": "1.0.0-alpha.33",
      "resolved": "https://registry.npmjs.org/css-tree/-/css-tree-1.0.0-alpha.33.tgz",
      "integrity": "sha512-SPt57bh5nQnpsTBsx/IXbO14sRc9xXu5MtMAVuo0BaQQmyf0NupNPPSoMaqiAF5tDFafYsTkfeH4Q/HCKXkg4w==",
      "dev": true,
      "requires": {
        "mdn-data": "2.0.4",
        "source-map": "^0.5.3"
      }
    },
    "css-unit-converter": {
      "version": "1.1.1",
      "resolved": "https://registry.npmjs.org/css-unit-converter/-/css-unit-converter-1.1.1.tgz",
      "integrity": "sha1-2bkoGtz9jO2TW9urqDeGiX9k6ZY=",
      "dev": true
    },
    "css-what": {
      "version": "2.1.3",
      "resolved": "https://registry.npmjs.org/css-what/-/css-what-2.1.3.tgz",
      "integrity": "sha512-a+EPoD+uZiNfh+5fxw2nO9QwFa6nJe2Or35fGY6Ipw1R3R4AGz1d1TEZrCegvw2YTmZ0jXirGYlzxxpYSHwpEg==",
      "dev": true
    },
    "cssesc": {
      "version": "2.0.0",
      "resolved": "https://registry.npmjs.org/cssesc/-/cssesc-2.0.0.tgz",
      "integrity": "sha512-MsCAG1z9lPdoO/IUMLSBWBSVxVtJ1395VGIQ+Fc2gNdkQ1hNDnQdw3YhA71WJCBW1vdwA0cAnk/DnW6bqoEUYg==",
      "dev": true
    },
    "cssnano": {
      "version": "4.1.10",
      "resolved": "https://registry.npmjs.org/cssnano/-/cssnano-4.1.10.tgz",
      "integrity": "sha512-5wny+F6H4/8RgNlaqab4ktc3e0/blKutmq8yNlBFXA//nSFFAqAngjNVRzUvCgYROULmZZUoosL/KSoZo5aUaQ==",
      "dev": true,
      "requires": {
        "cosmiconfig": "^5.0.0",
        "cssnano-preset-default": "^4.0.7",
        "is-resolvable": "^1.0.0",
        "postcss": "^7.0.0"
      }
    },
    "cssnano-preset-default": {
      "version": "4.0.7",
      "resolved": "https://registry.npmjs.org/cssnano-preset-default/-/cssnano-preset-default-4.0.7.tgz",
      "integrity": "sha512-x0YHHx2h6p0fCl1zY9L9roD7rnlltugGu7zXSKQx6k2rYw0Hi3IqxcoAGF7u9Q5w1nt7vK0ulxV8Lo+EvllGsA==",
      "dev": true,
      "requires": {
        "css-declaration-sorter": "^4.0.1",
        "cssnano-util-raw-cache": "^4.0.1",
        "postcss": "^7.0.0",
        "postcss-calc": "^7.0.1",
        "postcss-colormin": "^4.0.3",
        "postcss-convert-values": "^4.0.1",
        "postcss-discard-comments": "^4.0.2",
        "postcss-discard-duplicates": "^4.0.2",
        "postcss-discard-empty": "^4.0.1",
        "postcss-discard-overridden": "^4.0.1",
        "postcss-merge-longhand": "^4.0.11",
        "postcss-merge-rules": "^4.0.3",
        "postcss-minify-font-values": "^4.0.2",
        "postcss-minify-gradients": "^4.0.2",
        "postcss-minify-params": "^4.0.2",
        "postcss-minify-selectors": "^4.0.2",
        "postcss-normalize-charset": "^4.0.1",
        "postcss-normalize-display-values": "^4.0.2",
        "postcss-normalize-positions": "^4.0.2",
        "postcss-normalize-repeat-style": "^4.0.2",
        "postcss-normalize-string": "^4.0.2",
        "postcss-normalize-timing-functions": "^4.0.2",
        "postcss-normalize-unicode": "^4.0.1",
        "postcss-normalize-url": "^4.0.1",
        "postcss-normalize-whitespace": "^4.0.2",
        "postcss-ordered-values": "^4.1.2",
        "postcss-reduce-initial": "^4.0.3",
        "postcss-reduce-transforms": "^4.0.2",
        "postcss-svgo": "^4.0.2",
        "postcss-unique-selectors": "^4.0.1"
      }
    },
    "cssnano-util-get-arguments": {
      "version": "4.0.0",
      "resolved": "https://registry.npmjs.org/cssnano-util-get-arguments/-/cssnano-util-get-arguments-4.0.0.tgz",
      "integrity": "sha1-7ToIKZ8h11dBsg87gfGU7UnMFQ8=",
      "dev": true
    },
    "cssnano-util-get-match": {
      "version": "4.0.0",
      "resolved": "https://registry.npmjs.org/cssnano-util-get-match/-/cssnano-util-get-match-4.0.0.tgz",
      "integrity": "sha1-wOTKB/U4a7F+xeUiULT1lhNlFW0=",
      "dev": true
    },
    "cssnano-util-raw-cache": {
      "version": "4.0.1",
      "resolved": "https://registry.npmjs.org/cssnano-util-raw-cache/-/cssnano-util-raw-cache-4.0.1.tgz",
      "integrity": "sha512-qLuYtWK2b2Dy55I8ZX3ky1Z16WYsx544Q0UWViebptpwn/xDBmog2TLg4f+DBMg1rJ6JDWtn96WHbOKDWt1WQA==",
      "dev": true,
      "requires": {
        "postcss": "^7.0.0"
      }
    },
    "cssnano-util-same-parent": {
      "version": "4.0.1",
      "resolved": "https://registry.npmjs.org/cssnano-util-same-parent/-/cssnano-util-same-parent-4.0.1.tgz",
      "integrity": "sha512-WcKx5OY+KoSIAxBW6UBBRay1U6vkYheCdjyVNDm85zt5K9mHoGOfsOsqIszfAqrQQFIIKgjh2+FDgIj/zsl21Q==",
      "dev": true
    },
    "csso": {
      "version": "3.5.1",
      "resolved": "https://registry.npmjs.org/csso/-/csso-3.5.1.tgz",
      "integrity": "sha512-vrqULLffYU1Q2tLdJvaCYbONStnfkfimRxXNaGjxMldI0C7JPBC4rB1RyjhfdZ4m1frm8pM9uRPKH3d2knZ8gg==",
      "dev": true,
      "requires": {
        "css-tree": "1.0.0-alpha.29"
      },
      "dependencies": {
        "css-tree": {
          "version": "1.0.0-alpha.29",
          "resolved": "https://registry.npmjs.org/css-tree/-/css-tree-1.0.0-alpha.29.tgz",
          "integrity": "sha512-sRNb1XydwkW9IOci6iB2xmy8IGCj6r/fr+JWitvJ2JxQRPzN3T4AGGVWCMlVmVwM1gtgALJRmGIlWv5ppnGGkg==",
          "dev": true,
          "requires": {
            "mdn-data": "~1.1.0",
            "source-map": "^0.5.3"
          }
        },
        "mdn-data": {
          "version": "1.1.4",
          "resolved": "https://registry.npmjs.org/mdn-data/-/mdn-data-1.1.4.tgz",
          "integrity": "sha512-FSYbp3lyKjyj3E7fMl6rYvUdX0FBXaluGqlFoYESWQlyUTq8R+wp0rkFxoYFqZlHCvsUXGjyJmLQSnXToYhOSA==",
          "dev": true
        }
      }
    },
    "dashdash": {
      "version": "1.14.1",
      "resolved": "https://registry.npmjs.org/dashdash/-/dashdash-1.14.1.tgz",
      "integrity": "sha1-hTz6D3y+L+1d4gMmuN1YEDX24vA=",
      "dev": true,
      "optional": true,
      "requires": {
        "assert-plus": "^1.0.0"
      }
    },
    "date-fns": {
      "version": "1.30.1",
      "resolved": "https://registry.npmjs.org/date-fns/-/date-fns-1.30.1.tgz",
      "integrity": "sha512-hBSVCvSmWC+QypYObzwGOd9wqdDpOt+0wl0KbU+R+uuZBS1jN8VsD1ss3irQDknRj5NvxiTF6oj/nDRnN/UQNw==",
      "dev": true
    },
    "debug": {
      "version": "2.6.9",
      "resolved": "https://registry.npmjs.org/debug/-/debug-2.6.9.tgz",
      "integrity": "sha512-bC7ElrdJaJnPbAP+1EotYvqZsb3ecl5wi6Bfi6BJTUcNowp6cvspg0jXznRTKDjm/E7AdgFBVeAPVMNcKGsHMA==",
      "dev": true,
      "requires": {
        "ms": "2.0.0"
      }
    },
    "decamelize": {
      "version": "1.2.0",
      "resolved": false,
      "integrity": "sha1-9lNNFRSCabIDUue+4m9QH5oZEpA=",
      "dev": true
    },
    "decode-uri-component": {
      "version": "0.2.0",
      "resolved": "https://registry.npmjs.org/decode-uri-component/-/decode-uri-component-0.2.0.tgz",
      "integrity": "sha1-6zkTMzRYd1y4TNGh+uBiEGu4dUU=",
      "dev": true
    },
    "dedent": {
      "version": "0.7.0",
      "resolved": "https://registry.npmjs.org/dedent/-/dedent-0.7.0.tgz",
      "integrity": "sha1-JJXduvbrh0q7Dhvp3yLS5aVEMmw=",
      "dev": true
    },
    "deep-equal": {
      "version": "1.0.1",
      "resolved": "https://registry.npmjs.org/deep-equal/-/deep-equal-1.0.1.tgz",
      "integrity": "sha1-9dJgKStmDghO/0zbyfCK0yR0SLU=",
      "dev": true
    },
    "deep-extend": {
      "version": "0.6.0",
      "resolved": "https://registry.npmjs.org/deep-extend/-/deep-extend-0.6.0.tgz",
      "integrity": "sha512-LOHxIOaPYdHlJRtCQfDIVZtfw/ufM8+rVj649RIHzcm/vGwQRXFt6OPqIFWsm2XEMrNIEtWR64sY1LEKD2vAOA==",
      "dev": true,
      "optional": true
    },
    "deep-is": {
      "version": "0.1.3",
      "resolved": "https://registry.npmjs.org/deep-is/-/deep-is-0.1.3.tgz",
      "integrity": "sha1-s2nW+128E+7PUk+RsHD+7cNXzzQ=",
      "dev": true
    },
    "default-require-extensions": {
      "version": "2.0.0",
      "resolved": "https://registry.npmjs.org/default-require-extensions/-/default-require-extensions-2.0.0.tgz",
      "integrity": "sha1-9fj7sYp9bVCyH2QfZJ67Uiz+JPc=",
      "dev": true,
      "requires": {
        "strip-bom": "^3.0.0"
      }
    },
    "define-properties": {
      "version": "1.1.3",
      "resolved": "https://registry.npmjs.org/define-properties/-/define-properties-1.1.3.tgz",
      "integrity": "sha512-3MqfYKj2lLzdMSf8ZIZE/V+Zuy+BgD6f164e8K2w7dgnpKArBDerGYpM46IYYcjnkdPNMjPk9A6VFB8+3SKlXQ==",
      "dev": true,
      "requires": {
        "object-keys": "^1.0.12"
      }
    },
    "define-property": {
      "version": "2.0.2",
      "resolved": "https://registry.npmjs.org/define-property/-/define-property-2.0.2.tgz",
      "integrity": "sha512-jwK2UV4cnPpbcG7+VRARKTZPUWowwXA8bzH5NP6ud0oeAxyYPuGZUAC7hMugpCdz4BeSZl2Dl9k66CHJ/46ZYQ==",
      "dev": true,
      "requires": {
        "is-descriptor": "^1.0.2",
        "isobject": "^3.0.1"
      },
      "dependencies": {
        "is-accessor-descriptor": {
          "version": "1.0.0",
          "resolved": "https://registry.npmjs.org/is-accessor-descriptor/-/is-accessor-descriptor-1.0.0.tgz",
          "integrity": "sha512-m5hnHTkcVsPfqx3AKlyttIPb7J+XykHvJP2B9bZDjlhLIoEq4XoK64Vg7boZlVWYK6LUY94dYPEE7Lh0ZkZKcQ==",
          "dev": true,
          "requires": {
            "kind-of": "^6.0.0"
          }
        },
        "is-data-descriptor": {
          "version": "1.0.0",
          "resolved": "https://registry.npmjs.org/is-data-descriptor/-/is-data-descriptor-1.0.0.tgz",
          "integrity": "sha512-jbRXy1FmtAoCjQkVmIVYwuuqDFUbaOeDjmed1tOGPrsMhtJA4rD9tkgA0F1qJ3gRFRXcHYVkdeaP50Q5rE/jLQ==",
          "dev": true,
          "requires": {
            "kind-of": "^6.0.0"
          }
        },
        "is-descriptor": {
          "version": "1.0.2",
          "resolved": "https://registry.npmjs.org/is-descriptor/-/is-descriptor-1.0.2.tgz",
          "integrity": "sha512-2eis5WqQGV7peooDyLmNEPUrps9+SXX5c9pL3xEB+4e9HnGuDa7mB7kHxHw4CbqS9k1T2hOH3miL8n8WtiYVtg==",
          "dev": true,
          "requires": {
            "is-accessor-descriptor": "^1.0.0",
            "is-data-descriptor": "^1.0.0",
            "kind-of": "^6.0.2"
          }
        }
      }
    },
    "defined": {
      "version": "1.0.0",
      "resolved": "https://registry.npmjs.org/defined/-/defined-1.0.0.tgz",
      "integrity": "sha1-yY2bzvdWdBiOEQlpFRGZ45sfppM=",
      "dev": true
    },
    "del": {
      "version": "5.1.0",
      "resolved": "https://registry.npmjs.org/del/-/del-5.1.0.tgz",
      "integrity": "sha512-wH9xOVHnczo9jN2IW68BabcecVPxacIA3g/7z6vhSU/4stOKQzeCRK0yD0A24WiAAUJmmVpWqrERcTxnLo3AnA==",
      "dev": true,
      "requires": {
        "globby": "^10.0.1",
        "graceful-fs": "^4.2.2",
        "is-glob": "^4.0.1",
        "is-path-cwd": "^2.2.0",
        "is-path-inside": "^3.0.1",
        "p-map": "^3.0.0",
        "rimraf": "^3.0.0",
        "slash": "^3.0.0"
      },
      "dependencies": {
        "@nodelib/fs.scandir": {
          "version": "2.1.3",
          "resolved": "https://registry.npmjs.org/@nodelib/fs.scandir/-/fs.scandir-2.1.3.tgz",
          "integrity": "sha512-eGmwYQn3gxo4r7jdQnkrrN6bY478C3P+a/y72IJukF8LjB6ZHeB3c+Ehacj3sYeSmUXGlnA67/PmbM9CVwL7Dw==",
          "dev": true,
          "requires": {
            "@nodelib/fs.stat": "2.0.3",
            "run-parallel": "^1.1.9"
          }
        },
        "@nodelib/fs.stat": {
          "version": "2.0.3",
          "resolved": "https://registry.npmjs.org/@nodelib/fs.stat/-/fs.stat-2.0.3.tgz",
          "integrity": "sha512-bQBFruR2TAwoevBEd/NWMoAAtNGzTRgdrqnYCc7dhzfoNvqPzLyqlEQnzZ3kVnNrSp25iyxE00/3h2fqGAGArA==",
          "dev": true
        },
        "@nodelib/fs.walk": {
          "version": "1.2.4",
          "resolved": "https://registry.npmjs.org/@nodelib/fs.walk/-/fs.walk-1.2.4.tgz",
          "integrity": "sha512-1V9XOY4rDW0rehzbrcqAmHnz8e7SKvX27gh8Gt2WgB0+pdzdiLV83p72kZPU+jvMbS1qU5mauP2iOvO8rhmurQ==",
          "dev": true,
          "requires": {
            "@nodelib/fs.scandir": "2.1.3",
            "fastq": "^1.6.0"
          }
        },
        "array-union": {
          "version": "2.1.0",
          "resolved": "https://registry.npmjs.org/array-union/-/array-union-2.1.0.tgz",
          "integrity": "sha512-HGyxoOTYUyCM6stUe6EJgnd4EoewAI7zMdfqO+kGjnlZmBDz/cR5pf8r/cR4Wq60sL/p0IkcjUEEPwS3GFrIyw==",
          "dev": true
        },
        "braces": {
          "version": "3.0.2",
          "resolved": "https://registry.npmjs.org/braces/-/braces-3.0.2.tgz",
          "integrity": "sha512-b8um+L1RzM3WDSzvhm6gIz1yfTbBt6YTlcEKAvsmqCZZFw46z626lVj9j1yEPW33H5H+lBQpZMP1k8l+78Ha0A==",
          "dev": true,
          "requires": {
            "fill-range": "^7.0.1"
          }
        },
        "dir-glob": {
          "version": "3.0.1",
          "resolved": "https://registry.npmjs.org/dir-glob/-/dir-glob-3.0.1.tgz",
          "integrity": "sha512-WkrWp9GR4KXfKGYzOLmTuGVi1UWFfws377n9cc55/tb6DuqyF6pcQ5AbiHEshaDpY9v6oaSr2XCDidGmMwdzIA==",
          "dev": true,
          "requires": {
            "path-type": "^4.0.0"
          }
        },
        "fast-glob": {
          "version": "3.1.1",
          "resolved": "https://registry.npmjs.org/fast-glob/-/fast-glob-3.1.1.tgz",
          "integrity": "sha512-nTCREpBY8w8r+boyFYAx21iL6faSsQynliPHM4Uf56SbkyohCNxpVPEH9xrF5TXKy+IsjkPUHDKiUkzBVRXn9g==",
          "dev": true,
          "requires": {
            "@nodelib/fs.stat": "^2.0.2",
            "@nodelib/fs.walk": "^1.2.3",
            "glob-parent": "^5.1.0",
            "merge2": "^1.3.0",
            "micromatch": "^4.0.2"
          },
          "dependencies": {
            "merge2": {
              "version": "1.3.0",
              "resolved": "https://registry.npmjs.org/merge2/-/merge2-1.3.0.tgz",
              "integrity": "sha512-2j4DAdlBOkiSZIsaXk4mTE3sRS02yBHAtfy127xRV3bQUFqXkjHCHLW6Scv7DwNRbIWNHH8zpnz9zMaKXIdvYw==",
              "dev": true
            }
          }
        },
        "fill-range": {
          "version": "7.0.1",
          "resolved": "https://registry.npmjs.org/fill-range/-/fill-range-7.0.1.tgz",
          "integrity": "sha512-qOo9F+dMUmC2Lcb4BbVvnKJxTPjCm+RRpe4gDuGrzkL7mEVl/djYSu2OdQ2Pa302N4oqkSg9ir6jaLWJ2USVpQ==",
          "dev": true,
          "requires": {
            "to-regex-range": "^5.0.1"
          }
        },
        "glob-parent": {
          "version": "5.1.0",
          "resolved": "https://registry.npmjs.org/glob-parent/-/glob-parent-5.1.0.tgz",
          "integrity": "sha512-qjtRgnIVmOfnKUE3NJAQEdk+lKrxfw8t5ke7SXtfMTHcjsBfOfWXCQfdb30zfDoZQ2IRSIiidmjtbHZPZ++Ihw==",
          "dev": true,
          "requires": {
            "is-glob": "^4.0.1"
          }
        },
        "globby": {
          "version": "10.0.1",
          "resolved": "https://registry.npmjs.org/globby/-/globby-10.0.1.tgz",
          "integrity": "sha512-sSs4inE1FB2YQiymcmTv6NWENryABjUNPeWhOvmn4SjtKybglsyPZxFB3U1/+L1bYi0rNZDqCLlHyLYDl1Pq5A==",
          "dev": true,
          "requires": {
            "@types/glob": "^7.1.1",
            "array-union": "^2.1.0",
            "dir-glob": "^3.0.1",
            "fast-glob": "^3.0.3",
            "glob": "^7.1.3",
            "ignore": "^5.1.1",
            "merge2": "^1.2.3",
            "slash": "^3.0.0"
          }
        },
        "graceful-fs": {
          "version": "4.2.3",
          "resolved": "https://registry.npmjs.org/graceful-fs/-/graceful-fs-4.2.3.tgz",
          "integrity": "sha512-a30VEBm4PEdx1dRB7MFK7BejejvCvBronbLjht+sHuGYj8PHs7M/5Z+rt5lw551vZ7yfTCj4Vuyy3mSJytDWRQ==",
          "dev": true
        },
        "ignore": {
          "version": "5.1.4",
          "resolved": "https://registry.npmjs.org/ignore/-/ignore-5.1.4.tgz",
          "integrity": "sha512-MzbUSahkTW1u7JpKKjY7LCARd1fU5W2rLdxlM4kdkayuCwZImjkpluF9CM1aLewYJguPDqewLam18Y6AU69A8A==",
          "dev": true
        },
        "is-number": {
          "version": "7.0.0",
          "resolved": "https://registry.npmjs.org/is-number/-/is-number-7.0.0.tgz",
          "integrity": "sha512-41Cifkg6e8TylSpdtTpeLVMqvSBEVzTttHvERD741+pnZ8ANv0004MRL43QKPDlK9cGvNp6NZWZUBlbGXYxxng==",
          "dev": true
        },
        "micromatch": {
          "version": "4.0.2",
          "resolved": "https://registry.npmjs.org/micromatch/-/micromatch-4.0.2.tgz",
          "integrity": "sha512-y7FpHSbMUMoyPbYUSzO6PaZ6FyRnQOpHuKwbo1G+Knck95XVU4QAiKdGEnj5wwoS7PlOgthX/09u5iFJ+aYf5Q==",
          "dev": true,
          "requires": {
            "braces": "^3.0.1",
            "picomatch": "^2.0.5"
          }
        },
        "path-type": {
          "version": "4.0.0",
          "resolved": "https://registry.npmjs.org/path-type/-/path-type-4.0.0.tgz",
          "integrity": "sha512-gDKb8aZMDeD/tZWs9P6+q0J9Mwkdl6xMV8TjnGP3qJVJ06bdMgkbBlLU8IdfOsIsFz2BW1rNVT3XuNEl8zPAvw==",
          "dev": true
        },
        "slash": {
          "version": "3.0.0",
          "resolved": "https://registry.npmjs.org/slash/-/slash-3.0.0.tgz",
          "integrity": "sha512-g9Q1haeby36OSStwb4ntCGGGaKsaVSjQ68fBxoQcutl5fS1vuY18H3wSt3jFyFtrkx+Kz0V1G85A4MyAdDMi2Q==",
          "dev": true
        },
        "to-regex-range": {
          "version": "5.0.1",
          "resolved": "https://registry.npmjs.org/to-regex-range/-/to-regex-range-5.0.1.tgz",
          "integrity": "sha512-65P7iz6X5yEr1cwcgvQxbbIw7Uk3gOy5dIdtZ4rDveLqhrdJP+Li/Hx6tyK0NEb+2GCyneCMJiGqrADCSNk8sQ==",
          "dev": true,
          "requires": {
            "is-number": "^7.0.0"
          }
        }
      }
    },
    "delayed-stream": {
      "version": "1.0.0",
      "resolved": "https://registry.npmjs.org/delayed-stream/-/delayed-stream-1.0.0.tgz",
      "integrity": "sha1-3zrhmayt+31ECqrgsp4icrJOxhk=",
      "dev": true,
      "optional": true
    },
    "delegates": {
      "version": "1.0.0",
      "resolved": "https://registry.npmjs.org/delegates/-/delegates-1.0.0.tgz",
      "integrity": "sha1-hMbhWbgZBP3KWaDvRM2HDTElD5o=",
      "dev": true,
      "optional": true
    },
    "dependency-graph": {
      "version": "0.8.0",
      "resolved": "https://registry.npmjs.org/dependency-graph/-/dependency-graph-0.8.0.tgz",
      "integrity": "sha512-DCvzSq2UiMsuLnj/9AL484ummEgLtZIcRS7YvtO38QnpX3vqh9nJ8P+zhu8Ja+SmLrBHO2iDbva20jq38qvBkQ==",
      "dev": true
    },
    "detect-libc": {
      "version": "1.0.3",
      "resolved": "https://registry.npmjs.org/detect-libc/-/detect-libc-1.0.3.tgz",
      "integrity": "sha1-+hN8S9aY7fVc1c0CrFWfkaTEups=",
      "dev": true,
      "optional": true
    },
    "dir-glob": {
      "version": "2.2.2",
      "resolved": "https://registry.npmjs.org/dir-glob/-/dir-glob-2.2.2.tgz",
      "integrity": "sha512-f9LBi5QWzIW3I6e//uxZoLBlUt9kcp66qo0sSCxL6YZKc75R1c4MFCoe/LaZiBGmgujvQdxc5Bn3QhfyvK5Hsw==",
      "dev": true,
      "requires": {
        "path-type": "^3.0.0"
      }
    },
    "doctrine": {
      "version": "3.0.0",
      "resolved": "https://registry.npmjs.org/doctrine/-/doctrine-3.0.0.tgz",
      "integrity": "sha512-yS+Q5i3hBf7GBkd4KG8a7eBNNWNGLTaEwwYWUijIYM7zrlYDM0BFXHjjPWlWZ1Rg7UaddZeIDmi9jF3HmqiQ2w==",
      "dev": true,
      "requires": {
        "esutils": "^2.0.2"
      }
    },
    "dom-serializer": {
      "version": "0.1.1",
      "resolved": "https://registry.npmjs.org/dom-serializer/-/dom-serializer-0.1.1.tgz",
      "integrity": "sha512-l0IU0pPzLWSHBcieZbpOKgkIn3ts3vAh7ZuFyXNwJxJXk/c4Gwj9xaTJwIDVQCXawWD0qb3IzMGH5rglQaO0XA==",
      "dev": true,
      "requires": {
        "domelementtype": "^1.3.0",
        "entities": "^1.1.1"
      }
    },
    "domelementtype": {
      "version": "1.3.1",
      "resolved": "https://registry.npmjs.org/domelementtype/-/domelementtype-1.3.1.tgz",
      "integrity": "sha512-BSKB+TSpMpFI/HOxCNr1O8aMOTZ8hT3pM3GQ0w/mWRmkhEDSFJkkyzz4XQsBV44BChwGkrDfMyjVD0eA2aFV3w==",
      "dev": true
    },
    "domutils": {
      "version": "1.7.0",
      "resolved": "https://registry.npmjs.org/domutils/-/domutils-1.7.0.tgz",
      "integrity": "sha512-Lgd2XcJ/NjEw+7tFvfKxOzCYKZsdct5lczQ2ZaQY8Djz7pfAD3Gbp8ySJWtreII/vDlMVmxwa6pHmdxIYgttDg==",
      "dev": true,
      "requires": {
        "dom-serializer": "0",
        "domelementtype": "1"
      }
    },
    "dot-prop": {
      "version": "4.2.0",
      "resolved": "https://registry.npmjs.org/dot-prop/-/dot-prop-4.2.0.tgz",
      "integrity": "sha512-tUMXrxlExSW6U2EXiiKGSBVdYgtV8qlHL+C10TsW4PURY/ic+eaysnSkwB4kA/mBlCyy/IKDJ+Lc3wbWeaXtuQ==",
      "dev": true,
      "requires": {
        "is-obj": "^1.0.0"
      }
    },
    "duplexer": {
      "version": "0.1.1",
      "resolved": "https://registry.npmjs.org/duplexer/-/duplexer-0.1.1.tgz",
      "integrity": "sha1-rOb/gIwc5mtX0ev5eXessCM0z8E=",
      "dev": true
    },
    "ecc-jsbn": {
      "version": "0.1.2",
      "resolved": "https://registry.npmjs.org/ecc-jsbn/-/ecc-jsbn-0.1.2.tgz",
      "integrity": "sha1-OoOpBOVDUyh4dMVkt1SThoSamMk=",
      "dev": true,
      "optional": true,
      "requires": {
        "jsbn": "~0.1.0",
        "safer-buffer": "^2.1.0"
      }
    },
    "ecstatic": {
      "version": "3.3.2",
      "resolved": "https://registry.npmjs.org/ecstatic/-/ecstatic-3.3.2.tgz",
      "integrity": "sha512-fLf9l1hnwrHI2xn9mEDT7KIi22UDqA2jaCwyCbSUJh9a1V+LEUSL/JO/6TIz/QyuBURWUHrFL5Kg2TtO1bkkog==",
      "dev": true,
      "requires": {
        "he": "^1.1.1",
        "mime": "^1.6.0",
        "minimist": "^1.1.0",
        "url-join": "^2.0.5"
      },
      "dependencies": {
        "minimist": {
          "version": "1.2.0",
          "resolved": "https://registry.npmjs.org/minimist/-/minimist-1.2.0.tgz",
          "integrity": "sha1-o1AIsg9BOD7sH7kU9M1d95omQoQ=",
          "dev": true
        }
      }
    },
    "electron-to-chromium": {
      "version": "1.3.198",
      "resolved": "https://registry.npmjs.org/electron-to-chromium/-/electron-to-chromium-1.3.198.tgz",
      "integrity": "sha512-2GcPd1bkU8EGPa3AhxzPswbNvh5wgK4/8r3fg+sSVyVlCWaN9Tq+tVkJLktMZIcrHiZF0vJpnktfoYXFTvjCVg==",
      "dev": true
    },
    "elegant-spinner": {
      "version": "1.0.1",
      "resolved": "https://registry.npmjs.org/elegant-spinner/-/elegant-spinner-1.0.1.tgz",
      "integrity": "sha1-2wQ1IcldfjA/2PNFvtwzSc+wcp4=",
      "dev": true
    },
    "emoji-regex": {
      "version": "7.0.3",
      "resolved": "https://registry.npmjs.org/emoji-regex/-/emoji-regex-7.0.3.tgz",
      "integrity": "sha512-CwBLREIQ7LvYFB0WyRvwhq5N5qPhc6PMjD6bYggFlI5YyDgl+0vxq5VHbMOFqLg7hfWzmu8T5Z1QofhmTIhItA==",
      "dev": true
    },
    "end-of-stream": {
      "version": "1.4.1",
      "resolved": "https://registry.npmjs.org/end-of-stream/-/end-of-stream-1.4.1.tgz",
      "integrity": "sha512-1MkrZNvWTKCaigbn+W15elq2BB/L22nqrSY5DKlo3X6+vclJm8Bb5djXJBmEX6fS3+zCh/F4VBK5Z2KxJt4s2Q==",
      "dev": true,
      "requires": {
        "once": "^1.4.0"
      }
    },
    "entities": {
      "version": "1.1.2",
      "resolved": "https://registry.npmjs.org/entities/-/entities-1.1.2.tgz",
      "integrity": "sha512-f2LZMYl1Fzu7YSBKg+RoROelpOaNrcGmE9AZubeDfrCEia483oW4MI4VyFd5VNHIgQ/7qm1I0wUHK1eJnn2y2w==",
      "dev": true
    },
    "errno": {
      "version": "0.1.7",
      "resolved": "https://registry.npmjs.org/errno/-/errno-0.1.7.tgz",
      "integrity": "sha512-MfrRBDWzIWifgq6tJj60gkAwtLNb6sQPlcFrSOflcP1aFmmruKQ2wRnze/8V6kgyz7H3FF8Npzv78mZ7XLLflg==",
      "dev": true,
      "optional": true,
      "requires": {
        "prr": "~1.0.1"
      }
    },
    "error-ex": {
      "version": "1.3.2",
      "resolved": "https://registry.npmjs.org/error-ex/-/error-ex-1.3.2.tgz",
      "integrity": "sha512-7dFHNmqeFSEt2ZBsCriorKnn3Z2pj+fd9kmI6QoWw4//DL+icEBfc0U7qJCisqrTsKTjw4fNFy2pW9OqStD84g==",
      "dev": true,
      "requires": {
        "is-arrayish": "^0.2.1"
      }
    },
    "es-abstract": {
      "version": "1.13.0",
      "resolved": "https://registry.npmjs.org/es-abstract/-/es-abstract-1.13.0.tgz",
      "integrity": "sha512-vDZfg/ykNxQVwup/8E1BZhVzFfBxs9NqMzGcvIJrqg5k2/5Za2bWo40dK2J1pgLngZ7c+Shh8lwYtLGyrwPutg==",
      "dev": true,
      "requires": {
        "es-to-primitive": "^1.2.0",
        "function-bind": "^1.1.1",
        "has": "^1.0.3",
        "is-callable": "^1.1.4",
        "is-regex": "^1.0.4",
        "object-keys": "^1.0.12"
      }
    },
    "es-to-primitive": {
      "version": "1.2.0",
      "resolved": "https://registry.npmjs.org/es-to-primitive/-/es-to-primitive-1.2.0.tgz",
      "integrity": "sha512-qZryBOJjV//LaxLTV6UC//WewneB3LcXOL9NP++ozKVXsIIIpm/2c13UDiD9Jp2eThsecw9m3jPqDwTyobcdbg==",
      "dev": true,
      "requires": {
        "is-callable": "^1.1.4",
        "is-date-object": "^1.0.1",
        "is-symbol": "^1.0.2"
      }
    },
    "es6-error": {
      "version": "4.1.1",
      "resolved": "https://registry.npmjs.org/es6-error/-/es6-error-4.1.1.tgz",
      "integrity": "sha512-Um/+FxMr9CISWh0bi5Zv0iOD+4cFh5qLeks1qhAopKVAJw3drgKbKySikp7wGhDL0HPeaja0P5ULZrxLkniUVg==",
      "dev": true
    },
    "escape-string-regexp": {
      "version": "1.0.5",
      "resolved": "https://registry.npmjs.org/escape-string-regexp/-/escape-string-regexp-1.0.5.tgz",
      "integrity": "sha1-G2HAViGQqN/2rjuyzwIAyhMLhtQ=",
      "dev": true
    },
    "eslint": {
      "version": "6.7.2",
      "resolved": "https://registry.npmjs.org/eslint/-/eslint-6.7.2.tgz",
      "integrity": "sha512-qMlSWJaCSxDFr8fBPvJM9kJwbazrhNcBU3+DszDW1OlEwKBBRWsJc7NJFelvwQpanHCR14cOLD41x8Eqvo3Nng==",
      "dev": true,
      "requires": {
        "@babel/code-frame": "^7.0.0",
        "ajv": "^6.10.0",
        "chalk": "^2.1.0",
        "cross-spawn": "^6.0.5",
        "debug": "^4.0.1",
        "doctrine": "^3.0.0",
        "eslint-scope": "^5.0.0",
        "eslint-utils": "^1.4.3",
        "eslint-visitor-keys": "^1.1.0",
        "espree": "^6.1.2",
        "esquery": "^1.0.1",
        "esutils": "^2.0.2",
        "file-entry-cache": "^5.0.1",
        "functional-red-black-tree": "^1.0.1",
        "glob-parent": "^5.0.0",
        "globals": "^12.1.0",
        "ignore": "^4.0.6",
        "import-fresh": "^3.0.0",
        "imurmurhash": "^0.1.4",
        "inquirer": "^7.0.0",
        "is-glob": "^4.0.0",
        "js-yaml": "^3.13.1",
        "json-stable-stringify-without-jsonify": "^1.0.1",
        "levn": "^0.3.0",
        "lodash": "^4.17.14",
        "minimatch": "^3.0.4",
        "mkdirp": "^0.5.1",
        "natural-compare": "^1.4.0",
        "optionator": "^0.8.3",
        "progress": "^2.0.0",
        "regexpp": "^2.0.1",
        "semver": "^6.1.2",
        "strip-ansi": "^5.2.0",
        "strip-json-comments": "^3.0.1",
        "table": "^5.2.3",
        "text-table": "^0.2.0",
        "v8-compile-cache": "^2.0.3"
      },
      "dependencies": {
        "ansi-regex": {
          "version": "4.1.0",
          "resolved": "https://registry.npmjs.org/ansi-regex/-/ansi-regex-4.1.0.tgz",
          "integrity": "sha512-1apePfXM1UOSqw0o9IiFAovVz9M5S1Dg+4TrDwfMewQ6p/rmMueb7tWZjQ1rx4Loy1ArBggoqGpfqqdI4rondg==",
          "dev": true
        },
        "debug": {
          "version": "4.1.1",
          "resolved": "https://registry.npmjs.org/debug/-/debug-4.1.1.tgz",
          "integrity": "sha512-pYAIzeRo8J6KPEaJ0VWOh5Pzkbw/RetuzehGM7QRRX5he4fPHx2rdKMB256ehJCkX+XRQm16eZLqLNS8RSZXZw==",
          "dev": true,
          "requires": {
            "ms": "^2.1.1"
          }
        },
        "glob-parent": {
          "version": "5.1.0",
          "resolved": "https://registry.npmjs.org/glob-parent/-/glob-parent-5.1.0.tgz",
          "integrity": "sha512-qjtRgnIVmOfnKUE3NJAQEdk+lKrxfw8t5ke7SXtfMTHcjsBfOfWXCQfdb30zfDoZQ2IRSIiidmjtbHZPZ++Ihw==",
          "dev": true,
          "requires": {
            "is-glob": "^4.0.1"
          }
        },
        "globals": {
          "version": "12.3.0",
          "resolved": "https://registry.npmjs.org/globals/-/globals-12.3.0.tgz",
          "integrity": "sha512-wAfjdLgFsPZsklLJvOBUBmzYE8/CwhEqSBEMRXA3qxIiNtyqvjYurAtIfDh6chlEPUfmTY3MnZh5Hfh4q0UlIw==",
          "dev": true,
          "requires": {
            "type-fest": "^0.8.1"
          }
        },
        "import-fresh": {
          "version": "3.2.1",
          "resolved": "https://registry.npmjs.org/import-fresh/-/import-fresh-3.2.1.tgz",
          "integrity": "sha512-6e1q1cnWP2RXD9/keSkxHScg508CdXqXWgWBaETNhyuBFz+kUZlKboh+ISK+bU++DmbHimVBrOz/zzPe0sZ3sQ==",
          "dev": true,
          "requires": {
            "parent-module": "^1.0.0",
            "resolve-from": "^4.0.0"
          }
        },
        "ms": {
          "version": "2.1.2",
          "resolved": "https://registry.npmjs.org/ms/-/ms-2.1.2.tgz",
          "integrity": "sha512-sGkPx+VjMtmA6MX27oA4FBFELFCZZ4S4XqeGOXCv68tT+jb3vk/RyaKWP0PTKyWtmLSM0b+adUTEvbs1PEaH2w==",
          "dev": true
        },
        "optionator": {
          "version": "0.8.3",
          "resolved": "https://registry.npmjs.org/optionator/-/optionator-0.8.3.tgz",
          "integrity": "sha512-+IW9pACdk3XWmmTXG8m3upGUJst5XRGzxMRjXzAuJ1XnIFNvfhjjIuYkDvysnPQ7qzqVzLt78BCruntqRhWQbA==",
          "dev": true,
          "requires": {
            "deep-is": "~0.1.3",
            "fast-levenshtein": "~2.0.6",
            "levn": "~0.3.0",
            "prelude-ls": "~1.1.2",
            "type-check": "~0.3.2",
            "word-wrap": "~1.2.3"
          }
        },
        "resolve-from": {
          "version": "4.0.0",
          "resolved": "https://registry.npmjs.org/resolve-from/-/resolve-from-4.0.0.tgz",
          "integrity": "sha512-pb/MYmXstAkysRFx8piNI1tGFNQIFA3vkE3Gq4EuA1dF6gHp/+vgZqsCGJapvy8N3Q+4o7FwvquPJcnZ7RYy4g==",
          "dev": true
        },
        "semver": {
          "version": "6.3.0",
          "resolved": "https://registry.npmjs.org/semver/-/semver-6.3.0.tgz",
          "integrity": "sha512-b39TBaTSfV6yBrapU89p5fKekE2m/NwnDocOVruQFS1/veMgdzuPcnOM34M6CwxW8jH/lxEa5rBoDeUwu5HHTw==",
          "dev": true
        },
        "strip-ansi": {
          "version": "5.2.0",
          "resolved": "https://registry.npmjs.org/strip-ansi/-/strip-ansi-5.2.0.tgz",
          "integrity": "sha512-DuRs1gKbBqsMKIZlrffwlug8MHkcnpjs5VPmL1PAh+mA30U0DTotfDZ0d2UUsXpPmPmMMJ6W773MaA3J+lbiWA==",
          "dev": true,
          "requires": {
            "ansi-regex": "^4.1.0"
          }
        }
      }
    },
    "eslint-scope": {
      "version": "5.0.0",
      "resolved": "https://registry.npmjs.org/eslint-scope/-/eslint-scope-5.0.0.tgz",
      "integrity": "sha512-oYrhJW7S0bxAFDvWqzvMPRm6pcgcnWc4QnofCAqRTRfQC0JcwenzGglTtsLyIuuWFfkqDG9vz67cnttSd53djw==",
      "dev": true,
      "requires": {
        "esrecurse": "^4.1.0",
        "estraverse": "^4.1.1"
      }
    },
    "eslint-utils": {
      "version": "1.4.3",
      "resolved": "https://registry.npmjs.org/eslint-utils/-/eslint-utils-1.4.3.tgz",
      "integrity": "sha512-fbBN5W2xdY45KulGXmLHZ3c3FHfVYmKg0IrAKGOkT/464PQsx2UeIzfz1RmEci+KLm1bBaAzZAh8+/E+XAeZ8Q==",
      "dev": true,
      "requires": {
        "eslint-visitor-keys": "^1.1.0"
      }
    },
    "eslint-visitor-keys": {
      "version": "1.1.0",
      "resolved": "https://registry.npmjs.org/eslint-visitor-keys/-/eslint-visitor-keys-1.1.0.tgz",
      "integrity": "sha512-8y9YjtM1JBJU/A9Kc+SbaOV4y29sSWckBwMHa+FGtVj5gN/sbnKDf6xJUl+8g7FAij9LVaP8C24DUiH/f/2Z9A==",
      "dev": true
    },
    "eslint-watch": {
      "version": "6.0.1",
      "resolved": "https://registry.npmjs.org/eslint-watch/-/eslint-watch-6.0.1.tgz",
      "integrity": "sha512-tWT6gQQWzGVn4KMs6ZAdG+nkNNQHg+c6wGdw/mwhp+jWyA7OWEOLxQnRhrP34ddJjpgDafhHOHBNtpVOtXXv4g==",
      "dev": true,
      "requires": {
        "chokidar": "^3.1.1",
        "core-js": "^3.2.1",
        "debug": "^4.1.0",
        "execa": "^2.0.4",
        "keypress": "^0.2.1",
        "lodash.debounce": "^4.0.8",
        "lodash.isempty": "^4.4.0",
        "lodash.isequal": "^4.5.0",
        "lodash.kebabcase": "^4.1.1",
        "lodash.unionwith": "^4.6.0",
        "optionator": "^0.8.2",
        "source-map-support": "^0.5.13"
      },
      "dependencies": {
        "anymatch": {
          "version": "3.1.0",
          "resolved": "https://registry.npmjs.org/anymatch/-/anymatch-3.1.0.tgz",
          "integrity": "sha512-Ozz7l4ixzI7Oxj2+cw+p0tVUt27BpaJ+1+q1TCeANWxHpvyn2+Un+YamBdfKu0uh8xLodGhoa1v7595NhKDAuA==",
          "dev": true,
          "requires": {
            "normalize-path": "^3.0.0",
            "picomatch": "^2.0.4"
          }
        },
        "binary-extensions": {
          "version": "2.0.0",
          "resolved": "https://registry.npmjs.org/binary-extensions/-/binary-extensions-2.0.0.tgz",
          "integrity": "sha512-Phlt0plgpIIBOGTT/ehfFnbNlfsDEiqmzE2KRXoX1bLIlir4X/MR+zSyBEkL05ffWgnRSf/DXv+WrUAVr93/ow==",
          "dev": true
        },
        "braces": {
          "version": "3.0.2",
          "resolved": "https://registry.npmjs.org/braces/-/braces-3.0.2.tgz",
          "integrity": "sha512-b8um+L1RzM3WDSzvhm6gIz1yfTbBt6YTlcEKAvsmqCZZFw46z626lVj9j1yEPW33H5H+lBQpZMP1k8l+78Ha0A==",
          "dev": true,
          "requires": {
            "fill-range": "^7.0.1"
          }
        },
        "chokidar": {
          "version": "3.1.1",
          "resolved": "https://registry.npmjs.org/chokidar/-/chokidar-3.1.1.tgz",
          "integrity": "sha512-df4o16uZmMHzVQwECZRHwfguOt5ixpuQVaZHjYMvYisgKhE+JXwcj/Tcr3+3bu/XeOJQ9ycYmzu7Mv8XrGxJDQ==",
          "dev": true,
          "requires": {
            "anymatch": "^3.1.0",
            "braces": "^3.0.2",
            "fsevents": "^2.0.6",
            "glob-parent": "^5.0.0",
            "is-binary-path": "^2.1.0",
            "is-glob": "^4.0.1",
            "normalize-path": "^3.0.0",
            "readdirp": "^3.1.1"
          }
        },
        "debug": {
          "version": "4.1.1",
          "resolved": "https://registry.npmjs.org/debug/-/debug-4.1.1.tgz",
          "integrity": "sha512-pYAIzeRo8J6KPEaJ0VWOh5Pzkbw/RetuzehGM7QRRX5he4fPHx2rdKMB256ehJCkX+XRQm16eZLqLNS8RSZXZw==",
          "dev": true,
          "requires": {
            "ms": "^2.1.1"
          }
        },
        "execa": {
          "version": "2.0.4",
          "resolved": "https://registry.npmjs.org/execa/-/execa-2.0.4.tgz",
          "integrity": "sha512-VcQfhuGD51vQUQtKIq2fjGDLDbL6N1DTQVpYzxZ7LPIXw3HqTuIz6uxRmpV1qf8i31LHf2kjiaGI+GdHwRgbnQ==",
          "dev": true,
          "requires": {
            "cross-spawn": "^6.0.5",
            "get-stream": "^5.0.0",
            "is-stream": "^2.0.0",
            "merge-stream": "^2.0.0",
            "npm-run-path": "^3.0.0",
            "onetime": "^5.1.0",
            "p-finally": "^2.0.0",
            "signal-exit": "^3.0.2",
            "strip-final-newline": "^2.0.0"
          }
        },
        "fill-range": {
          "version": "7.0.1",
          "resolved": "https://registry.npmjs.org/fill-range/-/fill-range-7.0.1.tgz",
          "integrity": "sha512-qOo9F+dMUmC2Lcb4BbVvnKJxTPjCm+RRpe4gDuGrzkL7mEVl/djYSu2OdQ2Pa302N4oqkSg9ir6jaLWJ2USVpQ==",
          "dev": true,
          "requires": {
            "to-regex-range": "^5.0.1"
          }
        },
        "fsevents": {
          "version": "2.0.7",
          "resolved": "https://registry.npmjs.org/fsevents/-/fsevents-2.0.7.tgz",
          "integrity": "sha512-a7YT0SV3RB+DjYcppwVDLtn13UQnmg0SWZS7ezZD0UjnLwXmy8Zm21GMVGLaFGimIqcvyMQaOJBrop8MyOp1kQ==",
          "dev": true,
          "optional": true
        },
        "get-stream": {
          "version": "5.1.0",
          "resolved": "https://registry.npmjs.org/get-stream/-/get-stream-5.1.0.tgz",
          "integrity": "sha512-EXr1FOzrzTfGeL0gQdeFEvOMm2mzMOglyiOXSTpPC+iAjAKftbr3jpCMWynogwYnM+eSj9sHGc6wjIcDvYiygw==",
          "dev": true,
          "requires": {
            "pump": "^3.0.0"
          }
        },
        "glob-parent": {
          "version": "5.1.0",
          "resolved": "https://registry.npmjs.org/glob-parent/-/glob-parent-5.1.0.tgz",
          "integrity": "sha512-qjtRgnIVmOfnKUE3NJAQEdk+lKrxfw8t5ke7SXtfMTHcjsBfOfWXCQfdb30zfDoZQ2IRSIiidmjtbHZPZ++Ihw==",
          "dev": true,
          "requires": {
            "is-glob": "^4.0.1"
          }
        },
        "is-binary-path": {
          "version": "2.1.0",
          "resolved": "https://registry.npmjs.org/is-binary-path/-/is-binary-path-2.1.0.tgz",
          "integrity": "sha512-ZMERYes6pDydyuGidse7OsHxtbI7WVeUEozgR/g7rd0xUimYNlvZRE/K2MgZTjWy725IfelLeVcEM97mmtRGXw==",
          "dev": true,
          "requires": {
            "binary-extensions": "^2.0.0"
          }
        },
        "is-number": {
          "version": "7.0.0",
          "resolved": "https://registry.npmjs.org/is-number/-/is-number-7.0.0.tgz",
          "integrity": "sha512-41Cifkg6e8TylSpdtTpeLVMqvSBEVzTttHvERD741+pnZ8ANv0004MRL43QKPDlK9cGvNp6NZWZUBlbGXYxxng==",
          "dev": true
        },
        "is-stream": {
          "version": "2.0.0",
          "resolved": "https://registry.npmjs.org/is-stream/-/is-stream-2.0.0.tgz",
          "integrity": "sha512-XCoy+WlUr7d1+Z8GgSuXmpuUFC9fOhRXglJMx+dwLKTkL44Cjd4W1Z5P+BQZpr+cR93aGP4S/s7Ftw6Nd/kiEw==",
          "dev": true
        },
        "ms": {
          "version": "2.1.2",
          "resolved": "https://registry.npmjs.org/ms/-/ms-2.1.2.tgz",
          "integrity": "sha512-sGkPx+VjMtmA6MX27oA4FBFELFCZZ4S4XqeGOXCv68tT+jb3vk/RyaKWP0PTKyWtmLSM0b+adUTEvbs1PEaH2w==",
          "dev": true
        },
        "npm-run-path": {
          "version": "3.1.0",
          "resolved": "https://registry.npmjs.org/npm-run-path/-/npm-run-path-3.1.0.tgz",
          "integrity": "sha512-Dbl4A/VfiVGLgQv29URL9xshU8XDY1GeLy+fsaZ1AA8JDSfjvr5P5+pzRbWqRSBxk6/DW7MIh8lTM/PaGnP2kg==",
          "dev": true,
          "requires": {
            "path-key": "^3.0.0"
          }
        },
        "p-finally": {
          "version": "2.0.1",
          "resolved": "https://registry.npmjs.org/p-finally/-/p-finally-2.0.1.tgz",
          "integrity": "sha512-vpm09aKwq6H9phqRQzecoDpD8TmVyGw70qmWlyq5onxY7tqyTTFVvxMykxQSQKILBSFlbXpypIw2T1Ml7+DDtw==",
          "dev": true
        },
        "path-key": {
          "version": "3.1.0",
          "resolved": "https://registry.npmjs.org/path-key/-/path-key-3.1.0.tgz",
          "integrity": "sha512-8cChqz0RP6SHJkMt48FW0A7+qUOn+OsnOsVtzI59tZ8m+5bCSk7hzwET0pulwOM2YMn9J1efb07KB9l9f30SGg==",
          "dev": true
        },
        "readdirp": {
          "version": "3.1.2",
          "resolved": "https://registry.npmjs.org/readdirp/-/readdirp-3.1.2.tgz",
          "integrity": "sha512-8rhl0xs2cxfVsqzreYCvs8EwBfn/DhVdqtoLmw19uI3SC5avYX9teCurlErfpPXGmYtMHReGaP2RsLnFvz/lnw==",
          "dev": true,
          "requires": {
            "picomatch": "^2.0.4"
          }
        },
        "source-map": {
          "version": "0.6.1",
          "resolved": "https://registry.npmjs.org/source-map/-/source-map-0.6.1.tgz",
          "integrity": "sha512-UjgapumWlbMhkBgzT7Ykc5YXUT46F0iKu8SGXq0bcwP5dz/h0Plj6enJqjz1Zbq2l5WaqYnrVbwWOWMyF3F47g=="
        },
        "to-regex-range": {
          "version": "5.0.1",
          "resolved": "https://registry.npmjs.org/to-regex-range/-/to-regex-range-5.0.1.tgz",
          "integrity": "sha512-65P7iz6X5yEr1cwcgvQxbbIw7Uk3gOy5dIdtZ4rDveLqhrdJP+Li/Hx6tyK0NEb+2GCyneCMJiGqrADCSNk8sQ==",
          "dev": true,
          "requires": {
            "is-number": "^7.0.0"
          }
        }
      }
    },
    "espree": {
      "version": "6.1.2",
      "resolved": "https://registry.npmjs.org/espree/-/espree-6.1.2.tgz",
      "integrity": "sha512-2iUPuuPP+yW1PZaMSDM9eyVf8D5P0Hi8h83YtZ5bPc/zHYjII5khoixIUTMO794NOY8F/ThF1Bo8ncZILarUTA==",
      "dev": true,
      "requires": {
        "acorn": "^7.1.0",
        "acorn-jsx": "^5.1.0",
        "eslint-visitor-keys": "^1.1.0"
      }
    },
    "esprima": {
      "version": "4.0.1",
      "resolved": "https://registry.npmjs.org/esprima/-/esprima-4.0.1.tgz",
      "integrity": "sha512-eGuFFw7Upda+g4p+QHvnW0RyTX/SVeJBDM/gCtMARO0cLuT2HcEKnTPvhjV6aGeqrCB/sbNop0Kszm0jsaWU4A==",
      "dev": true
    },
    "esquery": {
      "version": "1.0.1",
      "resolved": "https://registry.npmjs.org/esquery/-/esquery-1.0.1.tgz",
      "integrity": "sha512-SmiyZ5zIWH9VM+SRUReLS5Q8a7GxtRdxEBVZpm98rJM7Sb+A9DVCndXfkeFUd3byderg+EbDkfnevfCwynWaNA==",
      "dev": true,
      "requires": {
        "estraverse": "^4.0.0"
      }
    },
    "esrecurse": {
      "version": "4.2.1",
      "resolved": "https://registry.npmjs.org/esrecurse/-/esrecurse-4.2.1.tgz",
      "integrity": "sha512-64RBB++fIOAXPw3P9cy89qfMlvZEXZkqqJkjqqXIvzP5ezRZjW+lPWjw35UX/3EhUPFYbg5ER4JYgDw4007/DQ==",
      "dev": true,
      "requires": {
        "estraverse": "^4.1.0"
      }
    },
    "estraverse": {
      "version": "4.3.0",
      "resolved": "https://registry.npmjs.org/estraverse/-/estraverse-4.3.0.tgz",
      "integrity": "sha512-39nnKffWz8xN1BU/2c79n9nB9HDzo0niYUqx6xyqUnyoAnQyyWpOTdZEeiCch8BBu515t4wp9ZmgVfVhn9EBpw==",
      "dev": true
    },
    "estree-walker": {
      "version": "0.6.1",
      "resolved": "https://registry.npmjs.org/estree-walker/-/estree-walker-0.6.1.tgz",
      "integrity": "sha512-SqmZANLWS0mnatqbSfRP5g8OXZC12Fgg1IwNtLsyHDzJizORW4khDfjPqJZsemPWBB2uqykUah5YpQ6epsqC/w==",
      "dev": true
    },
    "esutils": {
      "version": "2.0.2",
      "resolved": "https://registry.npmjs.org/esutils/-/esutils-2.0.2.tgz",
      "integrity": "sha1-Cr9PHKpbyx96nYrMbepPqqBLrJs=",
      "dev": true
    },
    "eventemitter3": {
      "version": "4.0.0",
      "resolved": "https://registry.npmjs.org/eventemitter3/-/eventemitter3-4.0.0.tgz",
      "integrity": "sha512-qerSRB0p+UDEssxTtm6EDKcE7W4OaoisfIMl4CngyEhjpYglocpNg6UEqCvemdGhosAsg4sO2dXJOdyBifPGCg==",
      "dev": true
    },
    "execa": {
      "version": "1.0.0",
      "resolved": "https://registry.npmjs.org/execa/-/execa-1.0.0.tgz",
      "integrity": "sha512-adbxcyWV46qiHyvSp50TKt05tB4tK3HcmF7/nxfAdhnox83seTDbwnaqKO4sXRy7roHAIFqJP/Rw/AuEbX61LA==",
      "dev": true,
      "requires": {
        "cross-spawn": "^6.0.0",
        "get-stream": "^4.0.0",
        "is-stream": "^1.1.0",
        "npm-run-path": "^2.0.0",
        "p-finally": "^1.0.0",
        "signal-exit": "^3.0.0",
        "strip-eof": "^1.0.0"
      }
    },
    "expand-brackets": {
      "version": "2.1.4",
      "resolved": "https://registry.npmjs.org/expand-brackets/-/expand-brackets-2.1.4.tgz",
      "integrity": "sha1-t3c14xXOMPa27/D4OwQVGiJEliI=",
      "dev": true,
      "requires": {
        "debug": "^2.3.3",
        "define-property": "^0.2.5",
        "extend-shallow": "^2.0.1",
        "posix-character-classes": "^0.1.0",
        "regex-not": "^1.0.0",
        "snapdragon": "^0.8.1",
        "to-regex": "^3.0.1"
      },
      "dependencies": {
        "define-property": {
          "version": "0.2.5",
          "resolved": "https://registry.npmjs.org/define-property/-/define-property-0.2.5.tgz",
          "integrity": "sha1-w1se+RjsPJkPmlvFe+BKrOxcgRY=",
          "dev": true,
          "requires": {
            "is-descriptor": "^0.1.0"
          }
        },
        "extend-shallow": {
          "version": "2.0.1",
          "resolved": "https://registry.npmjs.org/extend-shallow/-/extend-shallow-2.0.1.tgz",
          "integrity": "sha1-Ua99YUrZqfYQ6huvu5idaxxWiQ8=",
          "dev": true,
          "requires": {
            "is-extendable": "^0.1.0"
          }
        }
      }
    },
    "extend": {
      "version": "3.0.2",
      "resolved": "https://registry.npmjs.org/extend/-/extend-3.0.2.tgz",
      "integrity": "sha512-fjquC59cD7CyW6urNXK0FBufkZcoiGG80wTuPujX590cB5Ttln20E2UB4S/WARVqhXffZl2LNgS+gQdPIIim/g==",
      "dev": true,
      "optional": true
    },
    "extend-shallow": {
      "version": "3.0.2",
      "resolved": "https://registry.npmjs.org/extend-shallow/-/extend-shallow-3.0.2.tgz",
      "integrity": "sha1-Jqcarwc7OfshJxcnRhMcJwQCjbg=",
      "dev": true,
      "requires": {
        "assign-symbols": "^1.0.0",
        "is-extendable": "^1.0.1"
      },
      "dependencies": {
        "is-extendable": {
          "version": "1.0.1",
          "resolved": "https://registry.npmjs.org/is-extendable/-/is-extendable-1.0.1.tgz",
          "integrity": "sha512-arnXMxT1hhoKo9k1LZdmlNyJdDDfy2v0fXjFlmok4+i8ul/6WlbVge9bhM74OpNPQPMGUToDtz+KXa1PneJxOA==",
          "dev": true,
          "requires": {
            "is-plain-object": "^2.0.4"
          }
        }
      }
    },
    "external-editor": {
      "version": "3.1.0",
      "resolved": "https://registry.npmjs.org/external-editor/-/external-editor-3.1.0.tgz",
      "integrity": "sha512-hMQ4CX1p1izmuLYyZqLMO/qGNw10wSv9QDCPfzXfyFrOaCSSoRfqE1Kf1s5an66J5JZC62NewG+mK49jOCtQew==",
      "dev": true,
      "requires": {
        "chardet": "^0.7.0",
        "iconv-lite": "^0.4.24",
        "tmp": "^0.0.33"
      }
    },
    "extglob": {
      "version": "2.0.4",
      "resolved": "https://registry.npmjs.org/extglob/-/extglob-2.0.4.tgz",
      "integrity": "sha512-Nmb6QXkELsuBr24CJSkilo6UHHgbekK5UiZgfE6UHD3Eb27YC6oD+bhcT+tJ6cl8dmsgdQxnWlcry8ksBIBLpw==",
      "dev": true,
      "requires": {
        "array-unique": "^0.3.2",
        "define-property": "^1.0.0",
        "expand-brackets": "^2.1.4",
        "extend-shallow": "^2.0.1",
        "fragment-cache": "^0.2.1",
        "regex-not": "^1.0.0",
        "snapdragon": "^0.8.1",
        "to-regex": "^3.0.1"
      },
      "dependencies": {
        "define-property": {
          "version": "1.0.0",
          "resolved": "https://registry.npmjs.org/define-property/-/define-property-1.0.0.tgz",
          "integrity": "sha1-dp66rz9KY6rTr56NMEybvnm/sOY=",
          "dev": true,
          "requires": {
            "is-descriptor": "^1.0.0"
          }
        },
        "extend-shallow": {
          "version": "2.0.1",
          "resolved": "https://registry.npmjs.org/extend-shallow/-/extend-shallow-2.0.1.tgz",
          "integrity": "sha1-Ua99YUrZqfYQ6huvu5idaxxWiQ8=",
          "dev": true,
          "requires": {
            "is-extendable": "^0.1.0"
          }
        },
        "is-accessor-descriptor": {
          "version": "1.0.0",
          "resolved": "https://registry.npmjs.org/is-accessor-descriptor/-/is-accessor-descriptor-1.0.0.tgz",
          "integrity": "sha512-m5hnHTkcVsPfqx3AKlyttIPb7J+XykHvJP2B9bZDjlhLIoEq4XoK64Vg7boZlVWYK6LUY94dYPEE7Lh0ZkZKcQ==",
          "dev": true,
          "requires": {
            "kind-of": "^6.0.0"
          }
        },
        "is-data-descriptor": {
          "version": "1.0.0",
          "resolved": "https://registry.npmjs.org/is-data-descriptor/-/is-data-descriptor-1.0.0.tgz",
          "integrity": "sha512-jbRXy1FmtAoCjQkVmIVYwuuqDFUbaOeDjmed1tOGPrsMhtJA4rD9tkgA0F1qJ3gRFRXcHYVkdeaP50Q5rE/jLQ==",
          "dev": true,
          "requires": {
            "kind-of": "^6.0.0"
          }
        },
        "is-descriptor": {
          "version": "1.0.2",
          "resolved": "https://registry.npmjs.org/is-descriptor/-/is-descriptor-1.0.2.tgz",
          "integrity": "sha512-2eis5WqQGV7peooDyLmNEPUrps9+SXX5c9pL3xEB+4e9HnGuDa7mB7kHxHw4CbqS9k1T2hOH3miL8n8WtiYVtg==",
          "dev": true,
          "requires": {
            "is-accessor-descriptor": "^1.0.0",
            "is-data-descriptor": "^1.0.0",
            "kind-of": "^6.0.2"
          }
        }
      }
    },
    "extsprintf": {
      "version": "1.3.0",
      "resolved": "https://registry.npmjs.org/extsprintf/-/extsprintf-1.3.0.tgz",
      "integrity": "sha1-lpGEQOMEGnpBT4xS48V06zw+HgU=",
      "dev": true,
      "optional": true
    },
    "fast-deep-equal": {
      "version": "2.0.1",
      "resolved": "https://registry.npmjs.org/fast-deep-equal/-/fast-deep-equal-2.0.1.tgz",
      "integrity": "sha1-ewUhjd+WZ79/Nwv3/bLLFf3Qqkk=",
      "dev": true
    },
    "fast-glob": {
      "version": "2.2.7",
      "resolved": "https://registry.npmjs.org/fast-glob/-/fast-glob-2.2.7.tgz",
      "integrity": "sha512-g1KuQwHOZAmOZMuBtHdxDtju+T2RT8jgCC9aANsbpdiDDTSnjgfuVsIBNKbUeJI3oKMRExcfNDtJl4OhbffMsw==",
      "dev": true,
      "requires": {
        "@mrmlnc/readdir-enhanced": "^2.2.1",
        "@nodelib/fs.stat": "^1.1.2",
        "glob-parent": "^3.1.0",
        "is-glob": "^4.0.0",
        "merge2": "^1.2.3",
        "micromatch": "^3.1.10"
      }
    },
    "fast-json-stable-stringify": {
      "version": "2.0.0",
      "resolved": "https://registry.npmjs.org/fast-json-stable-stringify/-/fast-json-stable-stringify-2.0.0.tgz",
      "integrity": "sha1-1RQsDK7msRifh9OnYREGT4bIu/I=",
      "dev": true
    },
    "fast-levenshtein": {
      "version": "2.0.6",
      "resolved": "https://registry.npmjs.org/fast-levenshtein/-/fast-levenshtein-2.0.6.tgz",
      "integrity": "sha1-PYpcZog6FqMMqGQ+hR8Zuqd5eRc=",
      "dev": true
    },
    "fastq": {
      "version": "1.6.0",
      "resolved": "https://registry.npmjs.org/fastq/-/fastq-1.6.0.tgz",
      "integrity": "sha512-jmxqQ3Z/nXoeyDmWAzF9kH1aGZSis6e/SbfPmJpUnyZ0ogr6iscHQaml4wsEepEWSdtmpy+eVXmCRIMpxaXqOA==",
      "dev": true,
      "requires": {
        "reusify": "^1.0.0"
      }
    },
    "figures": {
      "version": "3.1.0",
      "resolved": "https://registry.npmjs.org/figures/-/figures-3.1.0.tgz",
      "integrity": "sha512-ravh8VRXqHuMvZt/d8GblBeqDMkdJMBdv/2KntFH+ra5MXkO7nxNKpzQ3n6QD/2da1kH0aWmNISdvhM7gl2gVg==",
      "dev": true,
      "requires": {
        "escape-string-regexp": "^1.0.5"
      }
    },
    "file-entry-cache": {
      "version": "5.0.1",
      "resolved": "https://registry.npmjs.org/file-entry-cache/-/file-entry-cache-5.0.1.tgz",
      "integrity": "sha512-bCg29ictuBaKUwwArK4ouCaqDgLZcysCFLmM/Yn/FDoqndh/9vNuQfXRDvTuXKLxfD/JtZQGKFT8MGcJBK644g==",
      "dev": true,
      "requires": {
        "flat-cache": "^2.0.1"
      }
    },
    "fill-range": {
      "version": "4.0.0",
      "resolved": "https://registry.npmjs.org/fill-range/-/fill-range-4.0.0.tgz",
      "integrity": "sha1-1USBHUKPmOsGpj3EAtJAPDKMOPc=",
      "dev": true,
      "requires": {
        "extend-shallow": "^2.0.1",
        "is-number": "^3.0.0",
        "repeat-string": "^1.6.1",
        "to-regex-range": "^2.1.0"
      },
      "dependencies": {
        "extend-shallow": {
          "version": "2.0.1",
          "resolved": "https://registry.npmjs.org/extend-shallow/-/extend-shallow-2.0.1.tgz",
          "integrity": "sha1-Ua99YUrZqfYQ6huvu5idaxxWiQ8=",
          "dev": true,
          "requires": {
            "is-extendable": "^0.1.0"
          }
        }
      }
    },
    "find-cache-dir": {
      "version": "2.1.0",
      "resolved": "https://registry.npmjs.org/find-cache-dir/-/find-cache-dir-2.1.0.tgz",
      "integrity": "sha512-Tq6PixE0w/VMFfCgbONnkiQIVol/JJL7nRMi20fqzA4NRs9AfeqMGeRdPi3wIhYkxjeBaWh2rxwapn5Tu3IqOQ==",
      "dev": true,
      "requires": {
        "commondir": "^1.0.1",
        "make-dir": "^2.0.0",
        "pkg-dir": "^3.0.0"
      }
    },
    "find-up": {
      "version": "3.0.0",
      "resolved": false,
      "integrity": "sha512-1yD6RmLI1XBfxugvORwlck6f75tYL+iR0jqwsOrOxMZyGYqUuDhJ0l4AXdO1iX/FTs9cBAMEk1gWSEx1kSbylg==",
      "dev": true,
      "requires": {
        "locate-path": "^3.0.0"
      }
    },
    "flat-cache": {
      "version": "2.0.1",
      "resolved": "https://registry.npmjs.org/flat-cache/-/flat-cache-2.0.1.tgz",
      "integrity": "sha512-LoQe6yDuUMDzQAEH8sgmh4Md6oZnc/7PjtwjNFSzveXqSHt6ka9fPBuso7IGf9Rz4uqnSnWiFH2B/zj24a5ReA==",
      "dev": true,
      "requires": {
        "flatted": "^2.0.0",
        "rimraf": "2.6.3",
        "write": "1.0.3"
      },
      "dependencies": {
        "rimraf": {
          "version": "2.6.3",
          "resolved": "https://registry.npmjs.org/rimraf/-/rimraf-2.6.3.tgz",
          "integrity": "sha512-mwqeW5XsA2qAejG46gYdENaxXjx9onRNCfn7L0duuP4hCuTIi/QO7PDK07KJfp1d+izWPrzEJDcSqBa0OZQriA==",
          "dev": true,
          "requires": {
            "glob": "^7.1.3"
          }
        }
      }
    },
    "flatted": {
      "version": "2.0.1",
      "resolved": "https://registry.npmjs.org/flatted/-/flatted-2.0.1.tgz",
      "integrity": "sha512-a1hQMktqW9Nmqr5aktAux3JMNqaucxGcjtjWnZLHX7yyPCmlSV3M54nGYbqT8K+0GhF3NBgmJCc3ma+WOgX8Jg==",
      "dev": true
    },
    "follow-redirects": {
      "version": "1.9.0",
      "resolved": "https://registry.npmjs.org/follow-redirects/-/follow-redirects-1.9.0.tgz",
      "integrity": "sha512-CRcPzsSIbXyVDl0QI01muNDu69S8trU4jArW9LpOt2WtC6LyUJetcIrmfHsRBx7/Jb6GHJUiuqyYxPooFfNt6A==",
      "dev": true,
      "requires": {
        "debug": "^3.0.0"
      },
      "dependencies": {
        "debug": {
          "version": "3.2.6",
          "resolved": "https://registry.npmjs.org/debug/-/debug-3.2.6.tgz",
          "integrity": "sha512-mel+jf7nrtEl5Pn1Qx46zARXKDpBbvzezse7p7LqINmdoIk8PYP5SySaxEmYv6TZ0JyEKA1hsCId6DIhgITtWQ==",
          "dev": true,
          "requires": {
            "ms": "^2.1.1"
          }
        },
        "ms": {
          "version": "2.1.2",
          "resolved": "https://registry.npmjs.org/ms/-/ms-2.1.2.tgz",
          "integrity": "sha512-sGkPx+VjMtmA6MX27oA4FBFELFCZZ4S4XqeGOXCv68tT+jb3vk/RyaKWP0PTKyWtmLSM0b+adUTEvbs1PEaH2w==",
          "dev": true
        }
      }
    },
    "for-each": {
      "version": "0.3.3",
      "resolved": "https://registry.npmjs.org/for-each/-/for-each-0.3.3.tgz",
      "integrity": "sha512-jqYfLp7mo9vIyQf8ykW2v7A+2N4QjeCeI5+Dz9XraiO1ign81wjiH7Fb9vSOWvQfNtmSa4H2RoQTrrXivdUZmw==",
      "dev": true,
      "requires": {
        "is-callable": "^1.1.3"
      }
    },
    "for-in": {
      "version": "1.0.2",
      "resolved": "https://registry.npmjs.org/for-in/-/for-in-1.0.2.tgz",
      "integrity": "sha1-gQaNKVqBQuwKxybG4iAMMPttXoA=",
      "dev": true
    },
    "foreground-child": {
      "version": "1.5.6",
      "resolved": "https://registry.npmjs.org/foreground-child/-/foreground-child-1.5.6.tgz",
      "integrity": "sha1-T9ca0t/elnibmApcCilZN8svXOk=",
      "dev": true,
      "requires": {
        "cross-spawn": "^4",
        "signal-exit": "^3.0.0"
      },
      "dependencies": {
        "cross-spawn": {
          "version": "4.0.2",
          "resolved": "https://registry.npmjs.org/cross-spawn/-/cross-spawn-4.0.2.tgz",
          "integrity": "sha1-e5JHYhwjrf3ThWAEqCPL45dCTUE=",
          "dev": true,
          "requires": {
            "lru-cache": "^4.0.1",
            "which": "^1.2.9"
          }
        }
      }
    },
    "forever-agent": {
      "version": "0.6.1",
      "resolved": "https://registry.npmjs.org/forever-agent/-/forever-agent-0.6.1.tgz",
      "integrity": "sha1-+8cfDEGt6zf5bFd60e1C2P2sypE=",
      "dev": true,
      "optional": true
    },
    "form-data": {
      "version": "2.3.3",
      "resolved": "https://registry.npmjs.org/form-data/-/form-data-2.3.3.tgz",
      "integrity": "sha512-1lLKB2Mu3aGP1Q/2eCOx0fNbRMe7XdwktwOruhfqqd0rIJWwN4Dh+E3hrPSlDCXnSR7UtZ1N38rVXm+6+MEhJQ==",
      "dev": true,
      "optional": true,
      "requires": {
        "asynckit": "^0.4.0",
        "combined-stream": "^1.0.6",
        "mime-types": "^2.1.12"
      }
    },
    "fragment-cache": {
      "version": "0.2.1",
      "resolved": "https://registry.npmjs.org/fragment-cache/-/fragment-cache-0.2.1.tgz",
      "integrity": "sha1-QpD60n8T6Jvn8zeZxrxaCr//DRk=",
      "dev": true,
      "requires": {
        "map-cache": "^0.2.2"
      }
    },
    "fs-extra": {
      "version": "7.0.1",
      "resolved": "https://registry.npmjs.org/fs-extra/-/fs-extra-7.0.1.tgz",
      "integrity": "sha512-YJDaCJZEnBmcbw13fvdAM9AwNOJwOzrE4pqMqBq5nFiEqXUqHwlK4B+3pUw6JNvfSPtX05xFHtYy/1ni01eGCw==",
      "dev": true,
      "requires": {
        "graceful-fs": "^4.1.2",
        "jsonfile": "^4.0.0",
        "universalify": "^0.1.0"
      }
    },
    "fs-minipass": {
      "version": "1.2.5",
      "resolved": "https://registry.npmjs.org/fs-minipass/-/fs-minipass-1.2.5.tgz",
      "integrity": "sha512-JhBl0skXjUPCFH7x6x61gQxrKyXsxB5gcgePLZCwfyCGGsTISMoIeObbrvVeP6Xmyaudw4TT43qV2Gz+iyd2oQ==",
      "dev": true,
      "optional": true,
      "requires": {
        "minipass": "^2.2.1"
      }
    },
    "fs-readdir-recursive": {
      "version": "1.1.0",
      "resolved": "https://registry.npmjs.org/fs-readdir-recursive/-/fs-readdir-recursive-1.1.0.tgz",
      "integrity": "sha512-GNanXlVr2pf02+sPN40XN8HG+ePaNcvM0q5mZBd668Obwb0yD5GiUbZOFgwn8kGMY6I3mdyDJzieUy3PTYyTRA==",
      "dev": true
    },
    "fs.realpath": {
      "version": "1.0.0",
      "resolved": "https://registry.npmjs.org/fs.realpath/-/fs.realpath-1.0.0.tgz",
      "integrity": "sha1-FQStJSMVjKpA20onh8sBQRmU6k8="
    },
    "fsevents": {
      "version": "1.2.9",
      "resolved": "https://registry.npmjs.org/fsevents/-/fsevents-1.2.9.tgz",
      "integrity": "sha512-oeyj2H3EjjonWcFjD5NvZNE9Rqe4UW+nQBU2HNeKw0koVLEFIhtyETyAakeAM3de7Z/SW5kcA+fZUait9EApnw==",
      "dev": true,
      "optional": true,
      "requires": {
        "nan": "^2.12.1",
        "node-pre-gyp": "^0.12.0"
      },
      "dependencies": {
        "ansi-regex": {
          "version": "2.1.1",
          "resolved": "https://registry.npmjs.org/ansi-regex/-/ansi-regex-2.1.1.tgz",
          "integrity": "sha1-w7M6te42DYbg5ijwRorn7yfWVN8="
        },
        "debug": {
          "version": "4.1.1",
          "resolved": "https://registry.npmjs.org/debug/-/debug-4.1.1.tgz",
          "integrity": "sha512-pYAIzeRo8J6KPEaJ0VWOh5Pzkbw/RetuzehGM7QRRX5he4fPHx2rdKMB256ehJCkX+XRQm16eZLqLNS8RSZXZw==",
          "requires": {
            "ms": "^2.1.1"
          }
        },
        "is-fullwidth-code-point": {
          "version": "1.0.0",
          "resolved": "https://registry.npmjs.org/is-fullwidth-code-point/-/is-fullwidth-code-point-1.0.0.tgz",
          "integrity": "sha1-754xOG8DGn8NZDr4L95QxFfvAMs=",
          "requires": {
            "number-is-nan": "^1.0.0"
          }
        },
        "ms": {
          "version": "2.1.1",
          "resolved": "https://registry.npmjs.org/ms/-/ms-2.1.1.tgz",
          "integrity": "sha512-tgp+dl5cGk28utYktBsrFqA7HKgrhgPsg6Z/EfhWI4gl1Hwq8B/GmY/0oXZ6nF8hDVesS/FpnYaD/kOWhYQvyg=="
        },
        "rimraf": {
          "version": "2.6.3",
          "resolved": "https://registry.npmjs.org/rimraf/-/rimraf-2.6.3.tgz",
          "integrity": "sha512-mwqeW5XsA2qAejG46gYdENaxXjx9onRNCfn7L0duuP4hCuTIi/QO7PDK07KJfp1d+izWPrzEJDcSqBa0OZQriA==",
          "requires": {
            "glob": "^7.1.3"
          }
        },
        "strip-ansi": {
          "version": "3.0.1",
          "resolved": "https://registry.npmjs.org/strip-ansi/-/strip-ansi-3.0.1.tgz",
          "integrity": "sha1-ajhfuIU9lS1f8F0Oiq+UJ43GPc8=",
          "requires": {
            "ansi-regex": "^2.0.0"
          }
        },
        "strip-json-comments": {
          "version": "2.0.1",
          "resolved": "https://registry.npmjs.org/strip-json-comments/-/strip-json-comments-2.0.1.tgz",
          "integrity": "sha1-PFMZQukIwml8DsNEhYwobHygpgo="
        },
        "yallist": {
          "version": "3.0.3",
          "resolved": "https://registry.npmjs.org/yallist/-/yallist-3.0.3.tgz",
          "integrity": "sha512-S+Zk8DEWE6oKpV+vI3qWkaK+jSbIK86pCwe2IF/xwIpQ8jEuxpw9NyaGjmp9+BoJv5FV2piqCDcoCtStppiq2A=="
        }
      }
    },
    "function-bind": {
      "version": "1.1.1",
      "resolved": "https://registry.npmjs.org/function-bind/-/function-bind-1.1.1.tgz",
      "integrity": "sha512-yIovAzMX49sF8Yl58fSCWJ5svSLuaibPxXQJFLmBObTuCr0Mf1KiPopGM9NiFjiYBCbfaa2Fh6breQ6ANVTI0A==",
      "dev": true
    },
    "functional-red-black-tree": {
      "version": "1.0.1",
      "resolved": "https://registry.npmjs.org/functional-red-black-tree/-/functional-red-black-tree-1.0.1.tgz",
      "integrity": "sha1-GwqzvVU7Kg1jmdKcDj6gslIHgyc=",
      "dev": true
    },
    "gauge": {
      "version": "2.7.4",
      "resolved": "https://registry.npmjs.org/gauge/-/gauge-2.7.4.tgz",
      "integrity": "sha1-LANAXHU4w51+s3sxcCLjJfsBi/c=",
      "dev": true,
      "optional": true,
      "requires": {
        "aproba": "^1.0.3",
        "console-control-strings": "^1.0.0",
        "has-unicode": "^2.0.0",
        "object-assign": "^4.1.0",
        "signal-exit": "^3.0.0",
        "string-width": "^1.0.1",
        "strip-ansi": "^3.0.1",
        "wide-align": "^1.1.0"
      },
      "dependencies": {
        "ansi-regex": {
          "version": "2.1.1",
          "resolved": "https://registry.npmjs.org/ansi-regex/-/ansi-regex-2.1.1.tgz",
          "integrity": "sha1-w7M6te42DYbg5ijwRorn7yfWVN8=",
          "dev": true,
          "optional": true
        },
        "is-fullwidth-code-point": {
          "version": "1.0.0",
          "resolved": "https://registry.npmjs.org/is-fullwidth-code-point/-/is-fullwidth-code-point-1.0.0.tgz",
          "integrity": "sha1-754xOG8DGn8NZDr4L95QxFfvAMs=",
          "dev": true,
          "optional": true,
          "requires": {
            "number-is-nan": "^1.0.0"
          }
        },
        "string-width": {
          "version": "1.0.2",
          "resolved": "https://registry.npmjs.org/string-width/-/string-width-1.0.2.tgz",
          "integrity": "sha1-EYvfW4zcUaKn5w0hHgfisLmxB9M=",
          "dev": true,
          "optional": true,
          "requires": {
            "code-point-at": "^1.0.0",
            "is-fullwidth-code-point": "^1.0.0",
            "strip-ansi": "^3.0.0"
          }
        },
        "strip-ansi": {
          "version": "3.0.1",
          "resolved": "https://registry.npmjs.org/strip-ansi/-/strip-ansi-3.0.1.tgz",
          "integrity": "sha1-ajhfuIU9lS1f8F0Oiq+UJ43GPc8=",
          "dev": true,
          "optional": true,
          "requires": {
            "ansi-regex": "^2.0.0"
          }
        }
      }
    },
    "get-caller-file": {
      "version": "1.0.3",
      "resolved": "https://registry.npmjs.org/get-caller-file/-/get-caller-file-1.0.3.tgz",
      "integrity": "sha512-3t6rVToeoZfYSGd8YoLFR2DJkiQrIiUrGcjvFX2mDw3bn6k2OtwHN0TNCLbBO+w8qTvimhDkv+LSscbJY1vE6w==",
      "dev": true
    },
    "get-own-enumerable-property-symbols": {
      "version": "3.0.2",
      "resolved": "https://registry.npmjs.org/get-own-enumerable-property-symbols/-/get-own-enumerable-property-symbols-3.0.2.tgz",
      "integrity": "sha512-I0UBV/XOz1XkIJHEUDMZAbzCThU/H8DxmSfmdGcKPnVhu2VfFqr34jr9777IyaTYvxjedWhqVIilEDsCdP5G6g==",
      "dev": true
    },
    "get-stdin": {
      "version": "6.0.0",
      "resolved": "https://registry.npmjs.org/get-stdin/-/get-stdin-6.0.0.tgz",
      "integrity": "sha512-jp4tHawyV7+fkkSKyvjuLZswblUtz+SQKzSWnBbii16BuZksJlU1wuBYXY75r+duh/llF1ur6oNwi+2ZzjKZ7g==",
      "dev": true
    },
    "get-stream": {
      "version": "4.1.0",
      "resolved": "https://registry.npmjs.org/get-stream/-/get-stream-4.1.0.tgz",
      "integrity": "sha512-GMat4EJ5161kIy2HevLlr4luNjBgvmj413KaQA7jt4V8B4RDsfpHk7WQ9GVqfYyyx8OS/L66Kox+rJRNklLK7w==",
      "dev": true,
      "requires": {
        "pump": "^3.0.0"
      }
    },
    "get-value": {
      "version": "2.0.6",
      "resolved": "https://registry.npmjs.org/get-value/-/get-value-2.0.6.tgz",
      "integrity": "sha1-3BXKHGcjh8p2vTesCjlbogQqLCg=",
      "dev": true
    },
    "getpass": {
      "version": "0.1.7",
      "resolved": "https://registry.npmjs.org/getpass/-/getpass-0.1.7.tgz",
      "integrity": "sha1-Xv+OPmhNVprkyysSgmBOi6YhSfo=",
      "dev": true,
      "optional": true,
      "requires": {
        "assert-plus": "^1.0.0"
      }
    },
    "glob": {
      "version": "7.1.4",
      "resolved": "https://registry.npmjs.org/glob/-/glob-7.1.4.tgz",
      "integrity": "sha512-hkLPepehmnKk41pUGm3sYxoFs/umurYfYJCerbXEyFIWcAzvpipAgVkBqqT9RBKMGjnq6kMuyYwha6csxbiM1A==",
      "requires": {
        "fs.realpath": "^1.0.0",
        "inflight": "^1.0.4",
        "inherits": "2",
        "minimatch": "^3.0.4",
        "once": "^1.3.0",
        "path-is-absolute": "^1.0.0"
      }
    },
    "glob-parent": {
      "version": "3.1.0",
      "resolved": "https://registry.npmjs.org/glob-parent/-/glob-parent-3.1.0.tgz",
      "integrity": "sha1-nmr2KZ2NO9K9QEMIMr0RPfkGxa4=",
      "dev": true,
      "requires": {
        "is-glob": "^3.1.0",
        "path-dirname": "^1.0.0"
      },
      "dependencies": {
        "is-glob": {
          "version": "3.1.0",
          "resolved": "https://registry.npmjs.org/is-glob/-/is-glob-3.1.0.tgz",
          "integrity": "sha1-e6WuJCF4BKxwcHuWkiVnSGzD6Eo=",
          "dev": true,
          "requires": {
            "is-extglob": "^2.1.0"
          }
        }
      }
    },
    "glob-to-regexp": {
      "version": "0.3.0",
      "resolved": "https://registry.npmjs.org/glob-to-regexp/-/glob-to-regexp-0.3.0.tgz",
      "integrity": "sha1-jFoUlNIGbFcMw7/kSWF1rMTVAqs=",
      "dev": true
    },
    "globals": {
      "version": "11.12.0",
      "resolved": "https://registry.npmjs.org/globals/-/globals-11.12.0.tgz",
      "integrity": "sha512-WOBp/EEGUiIsJSp7wcv/y6MO+lV9UoncWqxuFfm8eBwzWNgyfBd6Gz+IeKQ9jCmyhoH99g15M3T+QaVHFjizVA==",
      "dev": true
    },
    "globby": {
      "version": "9.2.0",
      "resolved": "https://registry.npmjs.org/globby/-/globby-9.2.0.tgz",
      "integrity": "sha512-ollPHROa5mcxDEkwg6bPt3QbEf4pDQSNtd6JPL1YvOvAo/7/0VAm9TccUeoTmarjPw4pfUthSCqcyfNB1I3ZSg==",
      "dev": true,
      "requires": {
        "@types/glob": "^7.1.1",
        "array-union": "^1.0.2",
        "dir-glob": "^2.2.2",
        "fast-glob": "^2.2.6",
        "glob": "^7.1.3",
        "ignore": "^4.0.3",
        "pify": "^4.0.1",
        "slash": "^2.0.0"
      }
    },
    "graceful-fs": {
      "version": "4.2.0",
      "resolved": "https://registry.npmjs.org/graceful-fs/-/graceful-fs-4.2.0.tgz",
      "integrity": "sha512-jpSvDPV4Cq/bgtpndIWbI5hmYxhQGHPC4d4cqBPb4DLniCfhJokdXhwhaDuLBGLQdvvRum/UiX6ECVIPvDXqdg==",
      "dev": true
    },
    "handlebars": {
      "version": "4.5.3",
      "resolved": "https://registry.npmjs.org/handlebars/-/handlebars-4.5.3.tgz",
      "integrity": "sha512-3yPecJoJHK/4c6aZhSvxOyG4vJKDshV36VHp0iVCDVh7o9w2vwi3NSnL2MMPj3YdduqaBcu7cGbggJQM0br9xA==",
      "dev": true,
      "requires": {
        "neo-async": "^2.6.0",
        "optimist": "^0.6.1",
        "source-map": "^0.6.1",
        "uglify-js": "^3.1.4"
      },
      "dependencies": {
        "source-map": {
          "version": "0.6.1",
          "resolved": "https://registry.npmjs.org/source-map/-/source-map-0.6.1.tgz",
          "integrity": "sha512-UjgapumWlbMhkBgzT7Ykc5YXUT46F0iKu8SGXq0bcwP5dz/h0Plj6enJqjz1Zbq2l5WaqYnrVbwWOWMyF3F47g==",
          "dev": true
        }
      }
    },
    "har-schema": {
      "version": "2.0.0",
      "resolved": "https://registry.npmjs.org/har-schema/-/har-schema-2.0.0.tgz",
      "integrity": "sha1-qUwiJOvKwEeCoNkDVSHyRzW37JI=",
      "dev": true,
      "optional": true
    },
    "har-validator": {
      "version": "5.1.3",
      "resolved": "https://registry.npmjs.org/har-validator/-/har-validator-5.1.3.tgz",
      "integrity": "sha512-sNvOCzEQNr/qrvJgc3UG/kD4QtlHycrzwS+6mfTrrSq97BvaYcPZZI1ZSqGSPR73Cxn4LKTD4PttRwfU7jWq5g==",
      "dev": true,
      "optional": true,
      "requires": {
        "ajv": "^6.5.5",
        "har-schema": "^2.0.0"
      }
    },
    "has": {
      "version": "1.0.3",
      "resolved": "https://registry.npmjs.org/has/-/has-1.0.3.tgz",
      "integrity": "sha512-f2dvO0VU6Oej7RkWJGrehjbzMAjFp5/VKPp5tTpWIV4JHHZK1/BxbFRtf/siA2SWTe09caDmVtYYzWEIbBS4zw==",
      "dev": true,
      "requires": {
        "function-bind": "^1.1.1"
      }
    },
    "has-ansi": {
      "version": "2.0.0",
      "resolved": "https://registry.npmjs.org/has-ansi/-/has-ansi-2.0.0.tgz",
      "integrity": "sha1-NPUEnOHs3ysGSa8+8k5F7TVBbZE=",
      "dev": true,
      "requires": {
        "ansi-regex": "^2.0.0"
      },
      "dependencies": {
        "ansi-regex": {
          "version": "2.1.1",
          "resolved": "https://registry.npmjs.org/ansi-regex/-/ansi-regex-2.1.1.tgz",
          "integrity": "sha1-w7M6te42DYbg5ijwRorn7yfWVN8=",
          "dev": true
        }
      }
    },
    "has-flag": {
      "version": "3.0.0",
      "resolved": "https://registry.npmjs.org/has-flag/-/has-flag-3.0.0.tgz",
      "integrity": "sha1-tdRU3CGZriJWmfNGfloH87lVuv0=",
      "dev": true
    },
    "has-symbols": {
      "version": "1.0.0",
      "resolved": "https://registry.npmjs.org/has-symbols/-/has-symbols-1.0.0.tgz",
      "integrity": "sha1-uhqPGvKg/DllD1yFA2dwQSIGO0Q=",
      "dev": true
    },
    "has-unicode": {
      "version": "2.0.1",
      "resolved": "https://registry.npmjs.org/has-unicode/-/has-unicode-2.0.1.tgz",
      "integrity": "sha1-4Ob+aijPUROIVeCG0Wkedx3iqLk=",
      "dev": true,
      "optional": true
    },
    "has-value": {
      "version": "1.0.0",
      "resolved": "https://registry.npmjs.org/has-value/-/has-value-1.0.0.tgz",
      "integrity": "sha1-GLKB2lhbHFxR3vJMkw7SmgvmsXc=",
      "dev": true,
      "requires": {
        "get-value": "^2.0.6",
        "has-values": "^1.0.0",
        "isobject": "^3.0.0"
      }
    },
    "has-values": {
      "version": "1.0.0",
      "resolved": "https://registry.npmjs.org/has-values/-/has-values-1.0.0.tgz",
      "integrity": "sha1-lbC2P+whRmGab+V/51Yo1aOe/k8=",
      "dev": true,
      "requires": {
        "is-number": "^3.0.0",
        "kind-of": "^4.0.0"
      },
      "dependencies": {
        "kind-of": {
          "version": "4.0.0",
          "resolved": "https://registry.npmjs.org/kind-of/-/kind-of-4.0.0.tgz",
          "integrity": "sha1-IIE989cSkosgc3hpGkUGb65y3Vc=",
          "dev": true,
          "requires": {
            "is-buffer": "^1.1.5"
          }
        }
      }
    },
    "hasha": {
      "version": "3.0.0",
      "resolved": "https://registry.npmjs.org/hasha/-/hasha-3.0.0.tgz",
      "integrity": "sha1-UqMvq4Vp1BymmmH/GiFPjrfIvTk=",
      "dev": true,
      "requires": {
        "is-stream": "^1.0.1"
      }
    },
    "he": {
      "version": "1.2.0",
      "resolved": "https://registry.npmjs.org/he/-/he-1.2.0.tgz",
      "integrity": "sha512-F/1DnUGPopORZi0ni+CvrCgHQ5FyEAHRLSApuYWMmrbSwoN2Mn/7k+Gl38gJnR7yyDZk6WLXwiGod1JOWNDKGw==",
      "dev": true
    },
    "hex-color-regex": {
      "version": "1.1.0",
      "resolved": "https://registry.npmjs.org/hex-color-regex/-/hex-color-regex-1.1.0.tgz",
      "integrity": "sha512-l9sfDFsuqtOqKDsQdqrMRk0U85RZc0RtOR9yPI7mRVOa4FsR/BVnZ0shmQRM96Ji99kYZP/7hn1cedc1+ApsTQ==",
      "dev": true
    },
    "hosted-git-info": {
      "version": "2.7.1",
      "resolved": "https://registry.npmjs.org/hosted-git-info/-/hosted-git-info-2.7.1.tgz",
      "integrity": "sha512-7T/BxH19zbcCTa8XkMlbK5lTo1WtgkFi3GvdWEyNuc4Vex7/9Dqbnpsf4JMydcfj9HCg4zUWFTL3Za6lapg5/w==",
      "dev": true
    },
    "hsl-regex": {
      "version": "1.0.0",
      "resolved": "https://registry.npmjs.org/hsl-regex/-/hsl-regex-1.0.0.tgz",
      "integrity": "sha1-1JMwx4ntgZ4nakwNJy3/owsY/m4=",
      "dev": true
    },
    "hsla-regex": {
      "version": "1.0.0",
      "resolved": "https://registry.npmjs.org/hsla-regex/-/hsla-regex-1.0.0.tgz",
      "integrity": "sha1-wc56MWjIxmFAM6S194d/OyJfnDg=",
      "dev": true
    },
    "html-comment-regex": {
      "version": "1.1.2",
      "resolved": "https://registry.npmjs.org/html-comment-regex/-/html-comment-regex-1.1.2.tgz",
      "integrity": "sha512-P+M65QY2JQ5Y0G9KKdlDpo0zK+/OHptU5AaBwUfAIDJZk1MYf32Frm84EcOytfJE0t5JvkAnKlmjsXDnWzCJmQ==",
      "dev": true
    },
    "http-proxy": {
      "version": "1.18.0",
      "resolved": "https://registry.npmjs.org/http-proxy/-/http-proxy-1.18.0.tgz",
      "integrity": "sha512-84I2iJM/n1d4Hdgc6y2+qY5mDaz2PUVjlg9znE9byl+q0uC3DeByqBGReQu5tpLK0TAqTIXScRUV+dg7+bUPpQ==",
      "dev": true,
      "requires": {
        "eventemitter3": "^4.0.0",
        "follow-redirects": "^1.0.0",
        "requires-port": "^1.0.0"
      }
    },
    "http-server": {
      "version": "0.12.0",
      "resolved": "https://registry.npmjs.org/http-server/-/http-server-0.12.0.tgz",
      "integrity": "sha512-imGLDSTT1BZ0QG1rBFnaZ6weK5jeisUnCxZQI1cpYTdz0luPUM5e3s+WU5zRWEkiI6DQxL2p54oeKrDlzO6bRw==",
      "dev": true,
      "requires": {
        "basic-auth": "^1.0.3",
        "colors": "^1.3.3",
        "corser": "^2.0.1",
        "ecstatic": "^3.3.2",
        "http-proxy": "^1.17.0",
        "opener": "^1.5.1",
        "optimist": "~0.6.1",
        "portfinder": "^1.0.20",
        "secure-compare": "3.0.1",
        "union": "~0.5.0"
      }
    },
    "http-signature": {
      "version": "1.2.0",
      "resolved": "https://registry.npmjs.org/http-signature/-/http-signature-1.2.0.tgz",
      "integrity": "sha1-muzZJRFHcvPZW2WmCruPfBj7rOE=",
      "dev": true,
      "optional": true,
      "requires": {
        "assert-plus": "^1.0.0",
        "jsprim": "^1.2.2",
        "sshpk": "^1.7.0"
      }
    },
    "husky": {
      "version": "3.1.0",
      "resolved": "https://registry.npmjs.org/husky/-/husky-3.1.0.tgz",
      "integrity": "sha512-FJkPoHHB+6s4a+jwPqBudBDvYZsoQW5/HBuMSehC8qDiCe50kpcxeqFoDSlow+9I6wg47YxBoT3WxaURlrDIIQ==",
      "dev": true,
      "requires": {
        "chalk": "^2.4.2",
        "ci-info": "^2.0.0",
        "cosmiconfig": "^5.2.1",
        "execa": "^1.0.0",
        "get-stdin": "^7.0.0",
        "opencollective-postinstall": "^2.0.2",
        "pkg-dir": "^4.2.0",
        "please-upgrade-node": "^3.2.0",
        "read-pkg": "^5.2.0",
        "run-node": "^1.0.0",
        "slash": "^3.0.0"
      },
      "dependencies": {
        "find-up": {
          "version": "4.1.0",
          "resolved": "https://registry.npmjs.org/find-up/-/find-up-4.1.0.tgz",
          "integrity": "sha512-PpOwAdQ/YlXQ2vj8a3h8IipDuYRi3wceVQQGYWxNINccq40Anw7BlsEXCMbt1Zt+OLA6Fq9suIpIWD0OsnISlw==",
          "dev": true,
          "requires": {
            "locate-path": "^5.0.0",
            "path-exists": "^4.0.0"
          }
        },
        "get-stdin": {
          "version": "7.0.0",
          "resolved": "https://registry.npmjs.org/get-stdin/-/get-stdin-7.0.0.tgz",
          "integrity": "sha512-zRKcywvrXlXsA0v0i9Io4KDRaAw7+a1ZpjRwl9Wox8PFlVCCHra7E9c4kqXCoCM9nR5tBkaTTZRBoCm60bFqTQ==",
          "dev": true
        },
        "locate-path": {
          "version": "5.0.0",
          "resolved": "https://registry.npmjs.org/locate-path/-/locate-path-5.0.0.tgz",
          "integrity": "sha512-t7hw9pI+WvuwNJXwk5zVHpyhIqzg2qTlklJOf0mVxGSbe3Fp2VieZcduNYjaLDoy6p9uGpQEGWG87WpMKlNq8g==",
          "dev": true,
          "requires": {
            "p-locate": "^4.1.0"
          }
        },
        "p-locate": {
          "version": "4.1.0",
          "resolved": "https://registry.npmjs.org/p-locate/-/p-locate-4.1.0.tgz",
          "integrity": "sha512-R79ZZ/0wAxKGu3oYMlz8jy/kbhsNrS7SKZ7PxEHBgJ5+F2mtFW2fK2cOtBh1cHYkQsbzFV7I+EoRKe6Yt0oK7A==",
          "dev": true,
          "requires": {
            "p-limit": "^2.2.0"
          }
        },
        "parse-json": {
          "version": "5.0.0",
          "resolved": "https://registry.npmjs.org/parse-json/-/parse-json-5.0.0.tgz",
          "integrity": "sha512-OOY5b7PAEFV0E2Fir1KOkxchnZNCdowAJgQ5NuxjpBKTRP3pQhwkrkxqQjeoKJ+fO7bCpmIZaogI4eZGDMEGOw==",
          "dev": true,
          "requires": {
            "@babel/code-frame": "^7.0.0",
            "error-ex": "^1.3.1",
            "json-parse-better-errors": "^1.0.1",
            "lines-and-columns": "^1.1.6"
          }
        },
        "path-exists": {
          "version": "4.0.0",
          "resolved": "https://registry.npmjs.org/path-exists/-/path-exists-4.0.0.tgz",
          "integrity": "sha512-ak9Qy5Q7jYb2Wwcey5Fpvg2KoAc/ZIhLSLOSBmRmygPsGwkVVt0fZa0qrtMz+m6tJTAHfZQ8FnmB4MG4LWy7/w==",
          "dev": true
        },
        "pkg-dir": {
          "version": "4.2.0",
          "resolved": "https://registry.npmjs.org/pkg-dir/-/pkg-dir-4.2.0.tgz",
          "integrity": "sha512-HRDzbaKjC+AOWVXxAU/x54COGeIv9eb+6CkDSQoNTt4XyWoIJvuPsXizxu/Fr23EiekbtZwmh1IcIG/l/a10GQ==",
          "dev": true,
          "requires": {
            "find-up": "^4.0.0"
          }
        },
        "read-pkg": {
          "version": "5.2.0",
          "resolved": "https://registry.npmjs.org/read-pkg/-/read-pkg-5.2.0.tgz",
          "integrity": "sha512-Ug69mNOpfvKDAc2Q8DRpMjjzdtrnv9HcSMX+4VsZxD1aZ6ZzrIE7rlzXBtWTyhULSMKg076AW6WR5iZpD0JiOg==",
          "dev": true,
          "requires": {
            "@types/normalize-package-data": "^2.4.0",
            "normalize-package-data": "^2.5.0",
            "parse-json": "^5.0.0",
            "type-fest": "^0.6.0"
          }
        },
        "slash": {
          "version": "3.0.0",
          "resolved": "https://registry.npmjs.org/slash/-/slash-3.0.0.tgz",
          "integrity": "sha512-g9Q1haeby36OSStwb4ntCGGGaKsaVSjQ68fBxoQcutl5fS1vuY18H3wSt3jFyFtrkx+Kz0V1G85A4MyAdDMi2Q==",
          "dev": true
        },
        "type-fest": {
          "version": "0.6.0",
          "resolved": "https://registry.npmjs.org/type-fest/-/type-fest-0.6.0.tgz",
          "integrity": "sha512-q+MB8nYR1KDLrgr4G5yemftpMC7/QLqVndBmEEdqzmNj5dcFOO4Oo8qlwZE3ULT3+Zim1F8Kq4cBnikNhlCMlg==",
          "dev": true
        }
      }
    },
    "iconv-lite": {
      "version": "0.4.24",
      "resolved": "https://registry.npmjs.org/iconv-lite/-/iconv-lite-0.4.24.tgz",
      "integrity": "sha512-v3MXnZAcvnywkTUEZomIActle7RXXeedOR31wwl7VlyoXO4Qi9arvSenNQWne1TcRwhCL1HwLI21bEqdpj8/rA==",
      "dev": true,
      "requires": {
        "safer-buffer": ">= 2.1.2 < 3"
      }
    },
    "ignore": {
      "version": "4.0.6",
      "resolved": "https://registry.npmjs.org/ignore/-/ignore-4.0.6.tgz",
      "integrity": "sha512-cyFDKrqc/YdcWFniJhzI42+AzS+gNwmUzOSFcRCQYwySuBBBy/KjuxWLZ/FHEH6Moq1NizMOBWyTcv8O4OZIMg==",
      "dev": true
    },
    "ignore-walk": {
      "version": "3.0.1",
      "resolved": "https://registry.npmjs.org/ignore-walk/-/ignore-walk-3.0.1.tgz",
      "integrity": "sha512-DTVlMx3IYPe0/JJcYP7Gxg7ttZZu3IInhuEhbchuqneY9wWe5Ojy2mXLBaQFUQmo0AW2r3qG7m1mg86js+gnlQ==",
      "dev": true,
      "optional": true,
      "requires": {
        "minimatch": "^3.0.4"
      }
    },
    "image-size": {
      "version": "0.5.5",
      "resolved": "https://registry.npmjs.org/image-size/-/image-size-0.5.5.tgz",
      "integrity": "sha1-Cd/Uq50g4p6xw+gLiZA3jfnjy5w=",
      "dev": true,
      "optional": true
    },
    "import-cwd": {
      "version": "2.1.0",
      "resolved": "https://registry.npmjs.org/import-cwd/-/import-cwd-2.1.0.tgz",
      "integrity": "sha1-qmzzbnInYShcs3HsZRn1PiQ1sKk=",
      "dev": true,
      "requires": {
        "import-from": "^2.1.0"
      }
    },
    "import-fresh": {
      "version": "2.0.0",
      "resolved": "https://registry.npmjs.org/import-fresh/-/import-fresh-2.0.0.tgz",
      "integrity": "sha1-2BNVwVYS04bGH53dOSLUMEgipUY=",
      "dev": true,
      "requires": {
        "caller-path": "^2.0.0",
        "resolve-from": "^3.0.0"
      }
    },
    "import-from": {
      "version": "2.1.0",
      "resolved": "https://registry.npmjs.org/import-from/-/import-from-2.1.0.tgz",
      "integrity": "sha1-M1238qev/VOqpHHUuAId7ja387E=",
      "dev": true,
      "requires": {
        "resolve-from": "^3.0.0"
      }
    },
    "imurmurhash": {
      "version": "0.1.4",
      "resolved": "https://registry.npmjs.org/imurmurhash/-/imurmurhash-0.1.4.tgz",
      "integrity": "sha1-khi5srkoojixPcT7a21XbyMUU+o=",
      "dev": true
    },
    "indent-string": {
      "version": "4.0.0",
      "resolved": "https://registry.npmjs.org/indent-string/-/indent-string-4.0.0.tgz",
      "integrity": "sha512-EdDDZu4A2OyIK7Lr/2zG+w5jmbuk1DVBnEwREQvBzspBJkCEbRa8GxU1lghYcaGJCnRWibjDXlq779X1/y5xwg==",
      "dev": true
    },
    "indexes-of": {
      "version": "1.0.1",
      "resolved": "https://registry.npmjs.org/indexes-of/-/indexes-of-1.0.1.tgz",
      "integrity": "sha1-8w9xbI4r00bHtn0985FVZqfAVgc=",
      "dev": true
    },
    "inflight": {
      "version": "1.0.6",
      "resolved": "https://registry.npmjs.org/inflight/-/inflight-1.0.6.tgz",
      "integrity": "sha1-Sb1jMdfQLQwJvJEKEHW6gWW1bfk=",
      "requires": {
        "once": "^1.3.0",
        "wrappy": "1"
      }
    },
    "inherits": {
      "version": "2.0.4",
      "resolved": "https://registry.npmjs.org/inherits/-/inherits-2.0.4.tgz",
      "integrity": "sha512-k/vGaX4/Yla3WzyMCvTQOXYeIHvqOKtnqBduzTHpzpQZzAskKMhZ2K+EnBiSM9zGSoIFeMpXKxa4dYeZIQqewQ=="
    },
    "ini": {
      "version": "1.3.5",
      "resolved": "https://registry.npmjs.org/ini/-/ini-1.3.5.tgz",
      "integrity": "sha512-RZY5huIKCMRWDUqZlEi72f/lmXKMvuszcMBduliQ3nnWbx9X/ZBQO7DijMEYS9EhHBb2qacRUMtC7svLwe0lcw==",
      "dev": true,
      "optional": true
    },
    "inquirer": {
      "version": "7.0.0",
      "resolved": "https://registry.npmjs.org/inquirer/-/inquirer-7.0.0.tgz",
      "integrity": "sha512-rSdC7zelHdRQFkWnhsMu2+2SO41mpv2oF2zy4tMhmiLWkcKbOAs87fWAJhVXttKVwhdZvymvnuM95EyEXg2/tQ==",
      "dev": true,
      "requires": {
        "ansi-escapes": "^4.2.1",
        "chalk": "^2.4.2",
        "cli-cursor": "^3.1.0",
        "cli-width": "^2.0.0",
        "external-editor": "^3.0.3",
        "figures": "^3.0.0",
        "lodash": "^4.17.15",
        "mute-stream": "0.0.8",
        "run-async": "^2.2.0",
        "rxjs": "^6.4.0",
        "string-width": "^4.1.0",
        "strip-ansi": "^5.1.0",
        "through": "^2.3.6"
      },
      "dependencies": {
        "ansi-regex": {
          "version": "5.0.0",
          "resolved": "https://registry.npmjs.org/ansi-regex/-/ansi-regex-5.0.0.tgz",
          "integrity": "sha512-bY6fj56OUQ0hU1KjFNDQuJFezqKdrAyFdIevADiqrWHwSlbmBNMHp5ak2f40Pm8JTFyM2mqxkG6ngkHO11f/lg==",
          "dev": true
        },
        "emoji-regex": {
          "version": "8.0.0",
          "resolved": "https://registry.npmjs.org/emoji-regex/-/emoji-regex-8.0.0.tgz",
          "integrity": "sha512-MSjYzcWNOA0ewAHpz0MxpYFvwg6yjy1NG3xteoqz644VCo/RPgnr1/GGt+ic3iJTzQ8Eu3TdM14SawnVUmGE6A==",
          "dev": true
        },
        "is-fullwidth-code-point": {
          "version": "3.0.0",
          "resolved": "https://registry.npmjs.org/is-fullwidth-code-point/-/is-fullwidth-code-point-3.0.0.tgz",
          "integrity": "sha512-zymm5+u+sCsSWyD9qNaejV3DFvhCKclKdizYaJUuHA83RLjb7nSuGnddCHGv0hk+KY7BMAlsWeK4Ueg6EV6XQg==",
          "dev": true
        },
        "string-width": {
          "version": "4.2.0",
          "resolved": "https://registry.npmjs.org/string-width/-/string-width-4.2.0.tgz",
          "integrity": "sha512-zUz5JD+tgqtuDjMhwIg5uFVV3dtqZ9yQJlZVfq4I01/K5Paj5UHj7VyrQOJvzawSVlKpObApbfD0Ed6yJc+1eg==",
          "dev": true,
          "requires": {
            "emoji-regex": "^8.0.0",
            "is-fullwidth-code-point": "^3.0.0",
            "strip-ansi": "^6.0.0"
          },
          "dependencies": {
            "strip-ansi": {
              "version": "6.0.0",
              "resolved": "https://registry.npmjs.org/strip-ansi/-/strip-ansi-6.0.0.tgz",
              "integrity": "sha512-AuvKTrTfQNYNIctbR1K/YGTR1756GycPsg7b9bdV9Duqur4gv6aKqHXah67Z8ImS7WEz5QVcOtlfW2rZEugt6w==",
              "dev": true,
              "requires": {
                "ansi-regex": "^5.0.0"
              }
            }
          }
        },
        "strip-ansi": {
          "version": "5.2.0",
          "resolved": "https://registry.npmjs.org/strip-ansi/-/strip-ansi-5.2.0.tgz",
          "integrity": "sha512-DuRs1gKbBqsMKIZlrffwlug8MHkcnpjs5VPmL1PAh+mA30U0DTotfDZ0d2UUsXpPmPmMMJ6W773MaA3J+lbiWA==",
          "dev": true,
          "requires": {
            "ansi-regex": "^4.1.0"
          },
          "dependencies": {
            "ansi-regex": {
              "version": "4.1.0",
              "resolved": "https://registry.npmjs.org/ansi-regex/-/ansi-regex-4.1.0.tgz",
              "integrity": "sha512-1apePfXM1UOSqw0o9IiFAovVz9M5S1Dg+4TrDwfMewQ6p/rmMueb7tWZjQ1rx4Loy1ArBggoqGpfqqdI4rondg==",
              "dev": true
            }
          }
        }
      }
    },
    "invariant": {
      "version": "2.2.4",
      "resolved": "https://registry.npmjs.org/invariant/-/invariant-2.2.4.tgz",
      "integrity": "sha512-phJfQVBuaJM5raOpJjSfkiD6BpbCE4Ns//LaXl6wGYtUBY83nWS6Rf9tXm2e8VaK60JEjYldbPif/A2B1C2gNA==",
      "dev": true,
      "requires": {
        "loose-envify": "^1.0.0"
      }
    },
    "invert-kv": {
      "version": "2.0.0",
      "resolved": "https://registry.npmjs.org/invert-kv/-/invert-kv-2.0.0.tgz",
      "integrity": "sha512-wPVv/y/QQ/Uiirj/vh3oP+1Ww+AWehmi1g5fFWGPF6IpCBCDVrhgHRMvrLfdYcwDh3QJbGXDW4JAuzxElLSqKA==",
      "dev": true
    },
    "is-absolute-url": {
      "version": "2.1.0",
      "resolved": "https://registry.npmjs.org/is-absolute-url/-/is-absolute-url-2.1.0.tgz",
      "integrity": "sha1-UFMN+4T8yap9vnhS6Do3uTufKqY=",
      "dev": true
    },
    "is-accessor-descriptor": {
      "version": "0.1.6",
      "resolved": "https://registry.npmjs.org/is-accessor-descriptor/-/is-accessor-descriptor-0.1.6.tgz",
      "integrity": "sha1-qeEss66Nh2cn7u84Q/igiXtcmNY=",
      "dev": true,
      "requires": {
        "kind-of": "^3.0.2"
      },
      "dependencies": {
        "kind-of": {
          "version": "3.2.2",
          "resolved": "https://registry.npmjs.org/kind-of/-/kind-of-3.2.2.tgz",
          "integrity": "sha1-MeohpzS6ubuw8yRm2JOupR5KPGQ=",
          "dev": true,
          "requires": {
            "is-buffer": "^1.1.5"
          }
        }
      }
    },
    "is-arrayish": {
      "version": "0.2.1",
      "resolved": "https://registry.npmjs.org/is-arrayish/-/is-arrayish-0.2.1.tgz",
      "integrity": "sha1-d8mYQFJ6qOyxqLppe4BkWnqSap0=",
      "dev": true
    },
    "is-binary-path": {
      "version": "1.0.1",
      "resolved": "https://registry.npmjs.org/is-binary-path/-/is-binary-path-1.0.1.tgz",
      "integrity": "sha1-dfFmQrSA8YenEcgUFh/TpKdlWJg=",
      "dev": true,
      "requires": {
        "binary-extensions": "^1.0.0"
      }
    },
    "is-buffer": {
      "version": "1.1.6",
      "resolved": "https://registry.npmjs.org/is-buffer/-/is-buffer-1.1.6.tgz",
      "integrity": "sha512-NcdALwpXkTm5Zvvbk7owOUSvVvBKDgKP5/ewfXEznmQFfs4ZRmanOeKBTjRVjka3QFoN6XJ+9F3USqfHqTaU5w==",
      "dev": true
    },
    "is-callable": {
      "version": "1.1.4",
      "resolved": "https://registry.npmjs.org/is-callable/-/is-callable-1.1.4.tgz",
      "integrity": "sha512-r5p9sxJjYnArLjObpjA4xu5EKI3CuKHkJXMhT7kwbpUyIFD1n5PMAsoPvWnvtZiNz7LjkYDRZhd7FlI0eMijEA==",
      "dev": true
    },
    "is-color-stop": {
      "version": "1.1.0",
      "resolved": "https://registry.npmjs.org/is-color-stop/-/is-color-stop-1.1.0.tgz",
      "integrity": "sha1-z/9HGu5N1cnhWFmPvhKWe1za00U=",
      "dev": true,
      "requires": {
        "css-color-names": "^0.0.4",
        "hex-color-regex": "^1.1.0",
        "hsl-regex": "^1.0.0",
        "hsla-regex": "^1.0.0",
        "rgb-regex": "^1.0.1",
        "rgba-regex": "^1.0.0"
      }
    },
    "is-data-descriptor": {
      "version": "0.1.4",
      "resolved": "https://registry.npmjs.org/is-data-descriptor/-/is-data-descriptor-0.1.4.tgz",
      "integrity": "sha1-C17mSDiOLIYCgueT8YVv7D8wG1Y=",
      "dev": true,
      "requires": {
        "kind-of": "^3.0.2"
      },
      "dependencies": {
        "kind-of": {
          "version": "3.2.2",
          "resolved": "https://registry.npmjs.org/kind-of/-/kind-of-3.2.2.tgz",
          "integrity": "sha1-MeohpzS6ubuw8yRm2JOupR5KPGQ=",
          "dev": true,
          "requires": {
            "is-buffer": "^1.1.5"
          }
        }
      }
    },
    "is-date-object": {
      "version": "1.0.1",
      "resolved": "https://registry.npmjs.org/is-date-object/-/is-date-object-1.0.1.tgz",
      "integrity": "sha1-mqIOtq7rv/d/vTPnTKAbM1gdOhY=",
      "dev": true
    },
    "is-descriptor": {
      "version": "0.1.6",
      "resolved": "https://registry.npmjs.org/is-descriptor/-/is-descriptor-0.1.6.tgz",
      "integrity": "sha512-avDYr0SB3DwO9zsMov0gKCESFYqCnE4hq/4z3TdUlukEy5t9C0YRq7HLrsN52NAcqXKaepeCD0n+B0arnVG3Hg==",
      "dev": true,
      "requires": {
        "is-accessor-descriptor": "^0.1.6",
        "is-data-descriptor": "^0.1.4",
        "kind-of": "^5.0.0"
      },
      "dependencies": {
        "kind-of": {
          "version": "5.1.0",
          "resolved": "https://registry.npmjs.org/kind-of/-/kind-of-5.1.0.tgz",
          "integrity": "sha512-NGEErnH6F2vUuXDh+OlbcKW7/wOcfdRHaZ7VWtqCztfHri/++YKmP51OdWeGPuqCOba6kk2OTe5d02VmTB80Pw==",
          "dev": true
        }
      }
    },
    "is-directory": {
      "version": "0.3.1",
      "resolved": "https://registry.npmjs.org/is-directory/-/is-directory-0.3.1.tgz",
      "integrity": "sha1-YTObbyR1/Hcv2cnYP1yFddwVSuE=",
      "dev": true
    },
    "is-extendable": {
      "version": "0.1.1",
      "resolved": "https://registry.npmjs.org/is-extendable/-/is-extendable-0.1.1.tgz",
      "integrity": "sha1-YrEQ4omkcUGOPsNqYX1HLjAd/Ik=",
      "dev": true
    },
    "is-extglob": {
      "version": "2.1.1",
      "resolved": "https://registry.npmjs.org/is-extglob/-/is-extglob-2.1.1.tgz",
      "integrity": "sha1-qIwCU1eR8C7TfHahueqXc8gz+MI=",
      "dev": true
    },
    "is-finite": {
      "version": "1.0.2",
      "resolved": "https://registry.npmjs.org/is-finite/-/is-finite-1.0.2.tgz",
      "integrity": "sha1-zGZ3aVYCvlUO8R6LSqYwU0K20Ko=",
      "dev": true,
      "requires": {
        "number-is-nan": "^1.0.0"
      }
    },
    "is-fullwidth-code-point": {
      "version": "2.0.0",
      "resolved": "https://registry.npmjs.org/is-fullwidth-code-point/-/is-fullwidth-code-point-2.0.0.tgz",
      "integrity": "sha1-o7MKXE8ZkYMWeqq5O+764937ZU8=",
      "dev": true
    },
    "is-glob": {
      "version": "4.0.1",
      "resolved": "https://registry.npmjs.org/is-glob/-/is-glob-4.0.1.tgz",
      "integrity": "sha512-5G0tKtBTFImOqDnLB2hG6Bp2qcKEFduo4tZu9MT/H6NQv/ghhy30o55ufafxJ/LdH79LLs2Kfrn85TLKyA7BUg==",
      "dev": true,
      "requires": {
        "is-extglob": "^2.1.1"
      }
    },
    "is-number": {
      "version": "3.0.0",
      "resolved": "https://registry.npmjs.org/is-number/-/is-number-3.0.0.tgz",
      "integrity": "sha1-JP1iAaR4LPUFYcgQJ2r8fRLXEZU=",
      "dev": true,
      "requires": {
        "kind-of": "^3.0.2"
      },
      "dependencies": {
        "kind-of": {
          "version": "3.2.2",
          "resolved": "https://registry.npmjs.org/kind-of/-/kind-of-3.2.2.tgz",
          "integrity": "sha1-MeohpzS6ubuw8yRm2JOupR5KPGQ=",
          "dev": true,
          "requires": {
            "is-buffer": "^1.1.5"
          }
        }
      }
    },
    "is-obj": {
      "version": "1.0.1",
      "resolved": "http://registry.npmjs.org/is-obj/-/is-obj-1.0.1.tgz",
      "integrity": "sha1-PkcprB9f3gJc19g6iW2rn09n2w8=",
      "dev": true
    },
    "is-observable": {
      "version": "1.1.0",
      "resolved": "https://registry.npmjs.org/is-observable/-/is-observable-1.1.0.tgz",
      "integrity": "sha512-NqCa4Sa2d+u7BWc6CukaObG3Fh+CU9bvixbpcXYhy2VvYS7vVGIdAgnIS5Ks3A/cqk4rebLJ9s8zBstT2aKnIA==",
      "dev": true,
      "requires": {
        "symbol-observable": "^1.1.0"
      }
    },
    "is-path-cwd": {
      "version": "2.2.0",
      "resolved": "https://registry.npmjs.org/is-path-cwd/-/is-path-cwd-2.2.0.tgz",
      "integrity": "sha512-w942bTcih8fdJPJmQHFzkS76NEP8Kzzvmw92cXsazb8intwLqPibPPdXf4ANdKV3rYMuuQYGIWtvz9JilB3NFQ==",
      "dev": true
    },
    "is-path-inside": {
      "version": "3.0.2",
      "resolved": "https://registry.npmjs.org/is-path-inside/-/is-path-inside-3.0.2.tgz",
      "integrity": "sha512-/2UGPSgmtqwo1ktx8NDHjuPwZWmHhO+gj0f93EkhLB5RgW9RZevWYYlIkS6zePc6U2WpOdQYIwHe9YC4DWEBVg==",
      "dev": true
    },
    "is-plain-object": {
      "version": "2.0.4",
      "resolved": "https://registry.npmjs.org/is-plain-object/-/is-plain-object-2.0.4.tgz",
      "integrity": "sha512-h5PpgXkWitc38BBMYawTYMWJHFZJVnBquFE57xFpjB8pJFiF6gZ+bU+WyI/yqXiFR5mdLsgYNaPe8uao6Uv9Og==",
      "dev": true,
      "requires": {
        "isobject": "^3.0.1"
      }
    },
    "is-promise": {
      "version": "2.1.0",
      "resolved": "https://registry.npmjs.org/is-promise/-/is-promise-2.1.0.tgz",
      "integrity": "sha1-eaKp7OfwlugPNtKy87wWwf9L8/o=",
      "dev": true
    },
    "is-regex": {
      "version": "1.0.4",
      "resolved": "https://registry.npmjs.org/is-regex/-/is-regex-1.0.4.tgz",
      "integrity": "sha1-VRdIm1RwkbCTDglWVM7SXul+lJE=",
      "dev": true,
      "requires": {
        "has": "^1.0.1"
      }
    },
    "is-regexp": {
      "version": "1.0.0",
      "resolved": "https://registry.npmjs.org/is-regexp/-/is-regexp-1.0.0.tgz",
      "integrity": "sha1-/S2INUXEa6xaYz57mgnof6LLUGk=",
      "dev": true
    },
    "is-resolvable": {
      "version": "1.1.0",
      "resolved": "https://registry.npmjs.org/is-resolvable/-/is-resolvable-1.1.0.tgz",
      "integrity": "sha512-qgDYXFSR5WvEfuS5dMj6oTMEbrrSaM0CrFk2Yiq/gXnBvD9pMa2jGXxyhGLfvhZpuMZe18CJpFxAt3CRs42NMg==",
      "dev": true
    },
    "is-stream": {
      "version": "1.1.0",
      "resolved": "https://registry.npmjs.org/is-stream/-/is-stream-1.1.0.tgz",
      "integrity": "sha1-EtSj3U5o4Lec6428hBc66A2RykQ=",
      "dev": true
    },
    "is-svg": {
      "version": "3.0.0",
      "resolved": "https://registry.npmjs.org/is-svg/-/is-svg-3.0.0.tgz",
      "integrity": "sha512-gi4iHK53LR2ujhLVVj+37Ykh9GLqYHX6JOVXbLAucaG/Cqw9xwdFOjDM2qeifLs1sF1npXXFvDu0r5HNgCMrzQ==",
      "dev": true,
      "requires": {
        "html-comment-regex": "^1.1.0"
      }
    },
    "is-symbol": {
      "version": "1.0.2",
      "resolved": "https://registry.npmjs.org/is-symbol/-/is-symbol-1.0.2.tgz",
      "integrity": "sha512-HS8bZ9ox60yCJLH9snBpIwv9pYUAkcuLhSA1oero1UB5y9aiQpRA8y2ex945AOtCZL1lJDeIk3G5LthswI46Lw==",
      "dev": true,
      "requires": {
        "has-symbols": "^1.0.0"
      }
    },
    "is-typedarray": {
      "version": "1.0.0",
      "resolved": "https://registry.npmjs.org/is-typedarray/-/is-typedarray-1.0.0.tgz",
      "integrity": "sha1-5HnICFjfDBsR3dppQPlgEfzaSpo=",
      "dev": true,
      "optional": true
    },
    "is-windows": {
      "version": "1.0.2",
      "resolved": "https://registry.npmjs.org/is-windows/-/is-windows-1.0.2.tgz",
      "integrity": "sha512-eXK1UInq2bPmjyX6e3VHIzMLobc4J94i4AWn+Hpq3OU5KkrRC96OAcR3PRJ/pGu6m8TRnBHP9dkXQVsT/COVIA==",
      "dev": true
    },
    "isarray": {
      "version": "1.0.0",
      "resolved": "https://registry.npmjs.org/isarray/-/isarray-1.0.0.tgz",
      "integrity": "sha1-u5NdSFgsuhaMBoNJV6VKPgcSTxE=",
      "dev": true
    },
    "isexe": {
      "version": "2.0.0",
      "resolved": "https://registry.npmjs.org/isexe/-/isexe-2.0.0.tgz",
      "integrity": "sha1-6PvzdNxVb/iUehDcsFctYz8s+hA=",
      "dev": true
    },
    "isobject": {
      "version": "3.0.1",
      "resolved": "https://registry.npmjs.org/isobject/-/isobject-3.0.1.tgz",
      "integrity": "sha1-TkMekrEalzFjaqH5yNHMvP2reN8=",
      "dev": true
    },
    "isstream": {
      "version": "0.1.2",
      "resolved": "https://registry.npmjs.org/isstream/-/isstream-0.1.2.tgz",
      "integrity": "sha1-R+Y/evVa+m+S4VAOaQ64uFKcCZo=",
      "dev": true,
      "optional": true
    },
    "istanbul-lib-coverage": {
      "version": "2.0.5",
      "resolved": "https://registry.npmjs.org/istanbul-lib-coverage/-/istanbul-lib-coverage-2.0.5.tgz",
      "integrity": "sha512-8aXznuEPCJvGnMSRft4udDRDtb1V3pkQkMMI5LI+6HuQz5oQ4J2UFn1H82raA3qJtyOLkkwVqICBQkjnGtn5mA==",
      "dev": true
    },
    "istanbul-lib-hook": {
      "version": "2.0.7",
      "resolved": "https://registry.npmjs.org/istanbul-lib-hook/-/istanbul-lib-hook-2.0.7.tgz",
      "integrity": "sha512-vrRztU9VRRFDyC+aklfLoeXyNdTfga2EI3udDGn4cZ6fpSXpHLV9X6CHvfoMCPtggg8zvDDmC4b9xfu0z6/llA==",
      "dev": true,
      "requires": {
        "append-transform": "^1.0.0"
      }
    },
    "istanbul-lib-instrument": {
      "version": "3.3.0",
      "resolved": "https://registry.npmjs.org/istanbul-lib-instrument/-/istanbul-lib-instrument-3.3.0.tgz",
      "integrity": "sha512-5nnIN4vo5xQZHdXno/YDXJ0G+I3dAm4XgzfSVTPLQpj/zAV2dV6Juy0yaf10/zrJOJeHoN3fraFe+XRq2bFVZA==",
      "dev": true,
      "requires": {
        "@babel/generator": "^7.4.0",
        "@babel/parser": "^7.4.3",
        "@babel/template": "^7.4.0",
        "@babel/traverse": "^7.4.3",
        "@babel/types": "^7.4.0",
        "istanbul-lib-coverage": "^2.0.5",
        "semver": "^6.0.0"
      },
      "dependencies": {
        "semver": {
          "version": "6.2.0",
          "resolved": "https://registry.npmjs.org/semver/-/semver-6.2.0.tgz",
          "integrity": "sha512-jdFC1VdUGT/2Scgbimf7FSx9iJLXoqfglSF+gJeuNWVpiE37OIbc1jywR/GJyFdz3mnkz2/id0L0J/cr0izR5A==",
          "dev": true
        }
      }
    },
    "istanbul-lib-report": {
      "version": "2.0.8",
      "resolved": "https://registry.npmjs.org/istanbul-lib-report/-/istanbul-lib-report-2.0.8.tgz",
      "integrity": "sha512-fHBeG573EIihhAblwgxrSenp0Dby6tJMFR/HvlerBsrCTD5bkUuoNtn3gVh29ZCS824cGGBPn7Sg7cNk+2xUsQ==",
      "dev": true,
      "requires": {
        "istanbul-lib-coverage": "^2.0.5",
        "make-dir": "^2.1.0",
        "supports-color": "^6.1.0"
      },
      "dependencies": {
        "supports-color": {
          "version": "6.1.0",
          "resolved": "https://registry.npmjs.org/supports-color/-/supports-color-6.1.0.tgz",
          "integrity": "sha512-qe1jfm1Mg7Nq/NSh6XE24gPXROEVsWHxC1LIx//XNlD9iw7YZQGjZNjYN7xGaEG6iKdA8EtNFW6R0gjnVXp+wQ==",
          "dev": true,
          "requires": {
            "has-flag": "^3.0.0"
          }
        }
      }
    },
    "istanbul-lib-source-maps": {
      "version": "3.0.6",
      "resolved": "https://registry.npmjs.org/istanbul-lib-source-maps/-/istanbul-lib-source-maps-3.0.6.tgz",
      "integrity": "sha512-R47KzMtDJH6X4/YW9XTx+jrLnZnscW4VpNN+1PViSYTejLVPWv7oov+Duf8YQSPyVRUvueQqz1TcsC6mooZTXw==",
      "dev": true,
      "requires": {
        "debug": "^4.1.1",
        "istanbul-lib-coverage": "^2.0.5",
        "make-dir": "^2.1.0",
        "rimraf": "^2.6.3",
        "source-map": "^0.6.1"
      },
      "dependencies": {
        "debug": {
          "version": "4.1.1",
          "resolved": "https://registry.npmjs.org/debug/-/debug-4.1.1.tgz",
          "integrity": "sha512-pYAIzeRo8J6KPEaJ0VWOh5Pzkbw/RetuzehGM7QRRX5he4fPHx2rdKMB256ehJCkX+XRQm16eZLqLNS8RSZXZw==",
          "dev": true,
          "requires": {
            "ms": "^2.1.1"
          }
        },
        "ms": {
          "version": "2.1.2",
          "resolved": "https://registry.npmjs.org/ms/-/ms-2.1.2.tgz",
          "integrity": "sha512-sGkPx+VjMtmA6MX27oA4FBFELFCZZ4S4XqeGOXCv68tT+jb3vk/RyaKWP0PTKyWtmLSM0b+adUTEvbs1PEaH2w==",
          "dev": true
        },
        "rimraf": {
          "version": "2.7.1",
          "resolved": "https://registry.npmjs.org/rimraf/-/rimraf-2.7.1.tgz",
          "integrity": "sha512-uWjbaKIK3T1OSVptzX7Nl6PvQ3qAGtKEtVRjRuazjfL3Bx5eI409VZSqgND+4UNnmzLVdPj9FqFJNPqBZFve4w==",
          "dev": true,
          "requires": {
            "glob": "^7.1.3"
          }
        },
        "source-map": {
          "version": "0.6.1",
          "resolved": "https://registry.npmjs.org/source-map/-/source-map-0.6.1.tgz",
          "integrity": "sha512-UjgapumWlbMhkBgzT7Ykc5YXUT46F0iKu8SGXq0bcwP5dz/h0Plj6enJqjz1Zbq2l5WaqYnrVbwWOWMyF3F47g==",
          "dev": true
        }
      }
    },
    "istanbul-reports": {
      "version": "2.2.6",
      "resolved": "https://registry.npmjs.org/istanbul-reports/-/istanbul-reports-2.2.6.tgz",
      "integrity": "sha512-SKi4rnMyLBKe0Jy2uUdx28h8oG7ph2PPuQPvIAh31d+Ci+lSiEu4C+h3oBPuJ9+mPKhOyW0M8gY4U5NM1WLeXA==",
      "dev": true,
      "requires": {
        "handlebars": "^4.1.2"
      }
    },
    "jest-worker": {
      "version": "24.9.0",
      "resolved": "https://registry.npmjs.org/jest-worker/-/jest-worker-24.9.0.tgz",
      "integrity": "sha512-51PE4haMSXcHohnSMdM42anbvZANYTqMrr52tVKPqqsPJMzoP6FYYDVqahX/HrAoKEKz3uUPzSvKs9A3qR4iVw==",
      "dev": true,
      "requires": {
        "merge-stream": "^2.0.0",
        "supports-color": "^6.1.0"
      },
      "dependencies": {
        "supports-color": {
          "version": "6.1.0",
          "resolved": "https://registry.npmjs.org/supports-color/-/supports-color-6.1.0.tgz",
          "integrity": "sha512-qe1jfm1Mg7Nq/NSh6XE24gPXROEVsWHxC1LIx//XNlD9iw7YZQGjZNjYN7xGaEG6iKdA8EtNFW6R0gjnVXp+wQ==",
          "dev": true,
          "requires": {
            "has-flag": "^3.0.0"
          }
        }
      }
    },
    "js-levenshtein": {
      "version": "1.1.6",
      "resolved": "https://registry.npmjs.org/js-levenshtein/-/js-levenshtein-1.1.6.tgz",
      "integrity": "sha512-X2BB11YZtrRqY4EnQcLX5Rh373zbK4alC1FW7D7MBhL2gtcC17cTnr6DmfHZeS0s2rTHjUTMMHfG7gO8SSdw+g==",
      "dev": true
    },
    "js-tokens": {
      "version": "4.0.0",
      "resolved": "https://registry.npmjs.org/js-tokens/-/js-tokens-4.0.0.tgz",
      "integrity": "sha512-RdJUflcE3cUzKiMqQgsCu06FPu9UdIJO0beYbPhHN4k6apgJtifcoCtT9bcxOpYBtpD2kCM6Sbzg4CausW/PKQ==",
      "dev": true
    },
    "js-yaml": {
      "version": "3.13.1",
      "resolved": "https://registry.npmjs.org/js-yaml/-/js-yaml-3.13.1.tgz",
      "integrity": "sha512-YfbcO7jXDdyj0DGxYVSlSeQNHbD7XPWvrVWeVUujrQEoZzWJIRrCPoyk6kL6IAjAG2IolMK4T0hNUe0HOUs5Jw==",
      "dev": true,
      "requires": {
        "argparse": "^1.0.7",
        "esprima": "^4.0.0"
      }
    },
    "js2xmlparser": {
      "version": "4.0.0",
      "resolved": "https://registry.npmjs.org/js2xmlparser/-/js2xmlparser-4.0.0.tgz",
      "integrity": "sha512-WuNgdZOXVmBk5kUPMcTcVUpbGRzLfNkv7+7APq7WiDihpXVKrgxo6wwRpRl9OQeEBgKCVk9mR7RbzrnNWC8oBw==",
      "dev": true,
      "requires": {
        "xmlcreate": "^2.0.0"
      }
    },
    "jsbn": {
      "version": "0.1.1",
      "resolved": "https://registry.npmjs.org/jsbn/-/jsbn-0.1.1.tgz",
      "integrity": "sha1-peZUwuWi3rXyAdls77yoDA7y9RM=",
      "dev": true,
      "optional": true
    },
    "jsdoc": {
      "version": "3.6.3",
      "resolved": "https://registry.npmjs.org/jsdoc/-/jsdoc-3.6.3.tgz",
      "integrity": "sha512-Yf1ZKA3r9nvtMWHO1kEuMZTlHOF8uoQ0vyo5eH7SQy5YeIiHM+B0DgKnn+X6y6KDYZcF7G2SPkKF+JORCXWE/A==",
      "dev": true,
      "requires": {
        "@babel/parser": "^7.4.4",
        "bluebird": "^3.5.4",
        "catharsis": "^0.8.11",
        "escape-string-regexp": "^2.0.0",
        "js2xmlparser": "^4.0.0",
        "klaw": "^3.0.0",
        "markdown-it": "^8.4.2",
        "markdown-it-anchor": "^5.0.2",
        "marked": "^0.7.0",
        "mkdirp": "^0.5.1",
        "requizzle": "^0.2.3",
        "strip-json-comments": "^3.0.1",
        "taffydb": "2.6.2",
        "underscore": "~1.9.1"
      },
      "dependencies": {
        "escape-string-regexp": {
          "version": "2.0.0",
          "resolved": "https://registry.npmjs.org/escape-string-regexp/-/escape-string-regexp-2.0.0.tgz",
          "integrity": "sha512-UpzcLCXolUWcNu5HtVMHYdXJjArjsF9C0aNnquZYY4uW/Vu0miy5YoWvbV345HauVvcAUnpRuhMMcqTcGOY2+w==",
          "dev": true
        }
      }
    },
    "jsesc": {
      "version": "2.5.2",
      "resolved": "https://registry.npmjs.org/jsesc/-/jsesc-2.5.2.tgz",
      "integrity": "sha512-OYu7XEzjkCQ3C5Ps3QIZsQfNpqoJyZZA99wd9aWd05NCtC5pWOkShK2mkL6HXQR6/Cy2lbNdPlZBpuQHXE63gA==",
      "dev": true
    },
    "json-parse-better-errors": {
      "version": "1.0.2",
      "resolved": "https://registry.npmjs.org/json-parse-better-errors/-/json-parse-better-errors-1.0.2.tgz",
      "integrity": "sha512-mrqyZKfX5EhL7hvqcV6WG1yYjnjeuYDzDhhcAAUrq8Po85NBQBJP+ZDUT75qZQ98IkUoBqdkExkukOU7Ts2wrw==",
      "dev": true
    },
    "json-schema": {
      "version": "0.2.3",
      "resolved": "https://registry.npmjs.org/json-schema/-/json-schema-0.2.3.tgz",
      "integrity": "sha1-tIDIkuWaLwWVTOcnvT8qTogvnhM=",
      "dev": true,
      "optional": true
    },
    "json-schema-traverse": {
      "version": "0.4.1",
      "resolved": "https://registry.npmjs.org/json-schema-traverse/-/json-schema-traverse-0.4.1.tgz",
      "integrity": "sha512-xbbCH5dCYU5T8LcEhhuh7HJ88HXuW3qsI3Y0zOZFKfZEHcpWiHU/Jxzk629Brsab/mMiHQti9wMP+845RPe3Vg==",
      "dev": true
    },
    "json-stable-stringify-without-jsonify": {
      "version": "1.0.1",
      "resolved": "https://registry.npmjs.org/json-stable-stringify-without-jsonify/-/json-stable-stringify-without-jsonify-1.0.1.tgz",
      "integrity": "sha1-nbe1lJatPzz+8wp1FC0tkwrXJlE=",
      "dev": true
    },
    "json-stringify-safe": {
      "version": "5.0.1",
      "resolved": "https://registry.npmjs.org/json-stringify-safe/-/json-stringify-safe-5.0.1.tgz",
      "integrity": "sha1-Epai1Y/UXxmg9s4B1lcB4sc1tus=",
      "dev": true,
      "optional": true
    },
    "json5": {
      "version": "2.1.1",
      "resolved": "https://registry.npmjs.org/json5/-/json5-2.1.1.tgz",
      "integrity": "sha512-l+3HXD0GEI3huGq1njuqtzYK8OYJyXMkOLtQ53pjWh89tvWS2h6l+1zMkYWqlb57+SiQodKZyvMEFb2X+KrFhQ==",
      "dev": true,
      "requires": {
        "minimist": "^1.2.0"
      },
      "dependencies": {
        "minimist": {
          "version": "1.2.0",
          "resolved": "https://registry.npmjs.org/minimist/-/minimist-1.2.0.tgz",
          "integrity": "sha1-o1AIsg9BOD7sH7kU9M1d95omQoQ=",
          "dev": true
        }
      }
    },
    "jsonfile": {
      "version": "4.0.0",
      "resolved": "https://registry.npmjs.org/jsonfile/-/jsonfile-4.0.0.tgz",
      "integrity": "sha1-h3Gq4HmbZAdrdmQPygWPnBDjPss=",
      "dev": true,
      "requires": {
        "graceful-fs": "^4.1.6"
      }
    },
    "jsonify": {
      "version": "0.0.0",
      "resolved": "https://registry.npmjs.org/jsonify/-/jsonify-0.0.0.tgz",
      "integrity": "sha1-LHS27kHZPKUbe1qu6PUDYx0lKnM=",
      "dev": true
    },
    "jsprim": {
      "version": "1.4.1",
      "resolved": "https://registry.npmjs.org/jsprim/-/jsprim-1.4.1.tgz",
      "integrity": "sha1-MT5mvB5cwG5Di8G3SZwuXFastqI=",
      "dev": true,
      "optional": true,
      "requires": {
        "assert-plus": "1.0.0",
        "extsprintf": "1.3.0",
        "json-schema": "0.2.3",
        "verror": "1.10.0"
      }
    },
    "keypress": {
      "version": "0.2.1",
      "resolved": "https://registry.npmjs.org/keypress/-/keypress-0.2.1.tgz",
      "integrity": "sha1-HoBFQlABjbrUw/6USX1uZ7YmnHc=",
      "dev": true
    },
    "kind-of": {
      "version": "6.0.2",
      "resolved": "https://registry.npmjs.org/kind-of/-/kind-of-6.0.2.tgz",
      "integrity": "sha512-s5kLOcnH0XqDO+FvuaLX8DDjZ18CGFk7VygH40QoKPUQhW4e2rvM0rwUq0t8IQDOwYSeLK01U90OjzBTme2QqA==",
      "dev": true
    },
    "klaw": {
      "version": "3.0.0",
      "resolved": "https://registry.npmjs.org/klaw/-/klaw-3.0.0.tgz",
      "integrity": "sha512-0Fo5oir+O9jnXu5EefYbVK+mHMBeEVEy2cmctR1O1NECcCkPRreJKrS6Qt/j3KC2C148Dfo9i3pCmCMsdqGr0g==",
      "dev": true,
      "requires": {
        "graceful-fs": "^4.1.9"
      }
    },
    "lcid": {
      "version": "2.0.0",
      "resolved": "https://registry.npmjs.org/lcid/-/lcid-2.0.0.tgz",
      "integrity": "sha512-avPEb8P8EGnwXKClwsNUgryVjllcRqtMYa49NTsbQagYuT1DcXnl1915oxWjoyGrXR6zH/Y0Zc96xWsPcoDKeA==",
      "dev": true,
      "requires": {
        "invert-kv": "^2.0.0"
      }
    },
    "less": {
      "version": "3.10.3",
      "resolved": "https://registry.npmjs.org/less/-/less-3.10.3.tgz",
      "integrity": "sha512-vz32vqfgmoxF1h3K4J+yKCtajH0PWmjkIFgbs5d78E/c/e+UQTnI+lWK+1eQRE95PXM2mC3rJlLSSP9VQHnaow==",
      "dev": true,
      "requires": {
        "clone": "^2.1.2",
        "errno": "^0.1.1",
        "graceful-fs": "^4.1.2",
        "image-size": "~0.5.0",
        "mime": "^1.4.1",
        "mkdirp": "^0.5.0",
        "promise": "^7.1.1",
        "request": "^2.83.0",
        "source-map": "~0.6.0"
      },
      "dependencies": {
        "source-map": {
          "version": "0.6.1",
          "resolved": "https://registry.npmjs.org/source-map/-/source-map-0.6.1.tgz",
          "integrity": "sha512-UjgapumWlbMhkBgzT7Ykc5YXUT46F0iKu8SGXq0bcwP5dz/h0Plj6enJqjz1Zbq2l5WaqYnrVbwWOWMyF3F47g==",
          "dev": true,
          "optional": true
        }
      }
    },
    "levn": {
      "version": "0.3.0",
      "resolved": "https://registry.npmjs.org/levn/-/levn-0.3.0.tgz",
      "integrity": "sha1-OwmSTt+fCDwEkP3UwLxEIeBHZO4=",
      "dev": true,
      "requires": {
        "prelude-ls": "~1.1.2",
        "type-check": "~0.3.2"
      }
    },
    "lines-and-columns": {
      "version": "1.1.6",
      "resolved": "https://registry.npmjs.org/lines-and-columns/-/lines-and-columns-1.1.6.tgz",
      "integrity": "sha1-HADHQ7QzzQpOgHWPe2SldEDZ/wA=",
      "dev": true
    },
    "linkify-it": {
      "version": "2.2.0",
      "resolved": "https://registry.npmjs.org/linkify-it/-/linkify-it-2.2.0.tgz",
      "integrity": "sha512-GnAl/knGn+i1U/wjBz3akz2stz+HrHLsxMwHQGofCDfPvlf+gDKN58UtfmUquTY4/MXeE2x7k19KQmeoZi94Iw==",
      "dev": true,
      "requires": {
        "uc.micro": "^1.0.1"
      }
    },
    "lint-staged": {
      "version": "9.5.0",
      "resolved": "https://registry.npmjs.org/lint-staged/-/lint-staged-9.5.0.tgz",
      "integrity": "sha512-nawMob9cb/G1J98nb8v3VC/E8rcX1rryUYXVZ69aT9kde6YWX+uvNOEHY5yf2gcWcTJGiD0kqXmCnS3oD75GIA==",
      "dev": true,
      "requires": {
        "chalk": "^2.4.2",
        "commander": "^2.20.0",
        "cosmiconfig": "^5.2.1",
        "debug": "^4.1.1",
        "dedent": "^0.7.0",
        "del": "^5.0.0",
        "execa": "^2.0.3",
        "listr": "^0.14.3",
        "log-symbols": "^3.0.0",
        "micromatch": "^4.0.2",
        "normalize-path": "^3.0.0",
        "please-upgrade-node": "^3.1.1",
        "string-argv": "^0.3.0",
        "stringify-object": "^3.3.0"
      },
      "dependencies": {
        "braces": {
          "version": "3.0.2",
          "resolved": "https://registry.npmjs.org/braces/-/braces-3.0.2.tgz",
          "integrity": "sha512-b8um+L1RzM3WDSzvhm6gIz1yfTbBt6YTlcEKAvsmqCZZFw46z626lVj9j1yEPW33H5H+lBQpZMP1k8l+78Ha0A==",
          "dev": true,
          "requires": {
            "fill-range": "^7.0.1"
          }
        },
        "commander": {
          "version": "2.20.3",
          "resolved": "https://registry.npmjs.org/commander/-/commander-2.20.3.tgz",
          "integrity": "sha512-GpVkmM8vF2vQUkj2LvZmD35JxeJOLCwJ9cUkugyk2nuhbv3+mJvpLYYt+0+USMxE+oj+ey/lJEnhZw75x/OMcQ==",
          "dev": true
        },
        "cross-spawn": {
          "version": "7.0.1",
          "resolved": "https://registry.npmjs.org/cross-spawn/-/cross-spawn-7.0.1.tgz",
          "integrity": "sha512-u7v4o84SwFpD32Z8IIcPZ6z1/ie24O6RU3RbtL5Y316l3KuHVPx9ItBgWQ6VlfAFnRnTtMUrsQ9MUUTuEZjogg==",
          "dev": true,
          "requires": {
            "path-key": "^3.1.0",
            "shebang-command": "^2.0.0",
            "which": "^2.0.1"
          }
        },
        "debug": {
          "version": "4.1.1",
          "resolved": "https://registry.npmjs.org/debug/-/debug-4.1.1.tgz",
          "integrity": "sha512-pYAIzeRo8J6KPEaJ0VWOh5Pzkbw/RetuzehGM7QRRX5he4fPHx2rdKMB256ehJCkX+XRQm16eZLqLNS8RSZXZw==",
          "dev": true,
          "requires": {
            "ms": "^2.1.1"
          }
        },
        "execa": {
          "version": "2.1.0",
          "resolved": "https://registry.npmjs.org/execa/-/execa-2.1.0.tgz",
          "integrity": "sha512-Y/URAVapfbYy2Xp/gb6A0E7iR8xeqOCXsuuaoMn7A5PzrXUK84E1gyiEfq0wQd/GHA6GsoHWwhNq8anb0mleIw==",
          "dev": true,
          "requires": {
            "cross-spawn": "^7.0.0",
            "get-stream": "^5.0.0",
            "is-stream": "^2.0.0",
            "merge-stream": "^2.0.0",
            "npm-run-path": "^3.0.0",
            "onetime": "^5.1.0",
            "p-finally": "^2.0.0",
            "signal-exit": "^3.0.2",
            "strip-final-newline": "^2.0.0"
          }
        },
        "fill-range": {
          "version": "7.0.1",
          "resolved": "https://registry.npmjs.org/fill-range/-/fill-range-7.0.1.tgz",
          "integrity": "sha512-qOo9F+dMUmC2Lcb4BbVvnKJxTPjCm+RRpe4gDuGrzkL7mEVl/djYSu2OdQ2Pa302N4oqkSg9ir6jaLWJ2USVpQ==",
          "dev": true,
          "requires": {
            "to-regex-range": "^5.0.1"
          }
        },
        "get-stream": {
          "version": "5.1.0",
          "resolved": "https://registry.npmjs.org/get-stream/-/get-stream-5.1.0.tgz",
          "integrity": "sha512-EXr1FOzrzTfGeL0gQdeFEvOMm2mzMOglyiOXSTpPC+iAjAKftbr3jpCMWynogwYnM+eSj9sHGc6wjIcDvYiygw==",
          "dev": true,
          "requires": {
            "pump": "^3.0.0"
          }
        },
        "is-number": {
          "version": "7.0.0",
          "resolved": "https://registry.npmjs.org/is-number/-/is-number-7.0.0.tgz",
          "integrity": "sha512-41Cifkg6e8TylSpdtTpeLVMqvSBEVzTttHvERD741+pnZ8ANv0004MRL43QKPDlK9cGvNp6NZWZUBlbGXYxxng==",
          "dev": true
        },
        "is-stream": {
          "version": "2.0.0",
          "resolved": "https://registry.npmjs.org/is-stream/-/is-stream-2.0.0.tgz",
          "integrity": "sha512-XCoy+WlUr7d1+Z8GgSuXmpuUFC9fOhRXglJMx+dwLKTkL44Cjd4W1Z5P+BQZpr+cR93aGP4S/s7Ftw6Nd/kiEw==",
          "dev": true
        },
        "log-symbols": {
          "version": "3.0.0",
          "resolved": "https://registry.npmjs.org/log-symbols/-/log-symbols-3.0.0.tgz",
          "integrity": "sha512-dSkNGuI7iG3mfvDzUuYZyvk5dD9ocYCYzNU6CYDE6+Xqd+gwme6Z00NS3dUh8mq/73HaEtT7m6W+yUPtU6BZnQ==",
          "dev": true,
          "requires": {
            "chalk": "^2.4.2"
          }
        },
        "micromatch": {
          "version": "4.0.2",
          "resolved": "https://registry.npmjs.org/micromatch/-/micromatch-4.0.2.tgz",
          "integrity": "sha512-y7FpHSbMUMoyPbYUSzO6PaZ6FyRnQOpHuKwbo1G+Knck95XVU4QAiKdGEnj5wwoS7PlOgthX/09u5iFJ+aYf5Q==",
          "dev": true,
          "requires": {
            "braces": "^3.0.1",
            "picomatch": "^2.0.5"
          }
        },
        "ms": {
          "version": "2.1.2",
          "resolved": "https://registry.npmjs.org/ms/-/ms-2.1.2.tgz",
          "integrity": "sha512-sGkPx+VjMtmA6MX27oA4FBFELFCZZ4S4XqeGOXCv68tT+jb3vk/RyaKWP0PTKyWtmLSM0b+adUTEvbs1PEaH2w==",
          "dev": true
        },
        "npm-run-path": {
          "version": "3.1.0",
          "resolved": "https://registry.npmjs.org/npm-run-path/-/npm-run-path-3.1.0.tgz",
          "integrity": "sha512-Dbl4A/VfiVGLgQv29URL9xshU8XDY1GeLy+fsaZ1AA8JDSfjvr5P5+pzRbWqRSBxk6/DW7MIh8lTM/PaGnP2kg==",
          "dev": true,
          "requires": {
            "path-key": "^3.0.0"
          }
        },
        "p-finally": {
          "version": "2.0.1",
          "resolved": "https://registry.npmjs.org/p-finally/-/p-finally-2.0.1.tgz",
          "integrity": "sha512-vpm09aKwq6H9phqRQzecoDpD8TmVyGw70qmWlyq5onxY7tqyTTFVvxMykxQSQKILBSFlbXpypIw2T1Ml7+DDtw==",
          "dev": true
        },
        "path-key": {
          "version": "3.1.1",
          "resolved": "https://registry.npmjs.org/path-key/-/path-key-3.1.1.tgz",
          "integrity": "sha512-ojmeN0qd+y0jszEtoY48r0Peq5dwMEkIlCOu6Q5f41lfkswXuKtYrhgoTpLnyIcHm24Uhqx+5Tqm2InSwLhE6Q==",
          "dev": true
        },
        "shebang-command": {
          "version": "2.0.0",
          "resolved": "https://registry.npmjs.org/shebang-command/-/shebang-command-2.0.0.tgz",
          "integrity": "sha512-kHxr2zZpYtdmrN1qDjrrX/Z1rR1kG8Dx+gkpK1G4eXmvXswmcE1hTWBWYUzlraYw1/yZp6YuDY77YtvbN0dmDA==",
          "dev": true,
          "requires": {
            "shebang-regex": "^3.0.0"
          }
        },
        "shebang-regex": {
          "version": "3.0.0",
          "resolved": "https://registry.npmjs.org/shebang-regex/-/shebang-regex-3.0.0.tgz",
          "integrity": "sha512-7++dFhtcx3353uBaq8DDR4NuxBetBzC7ZQOhmTQInHEd6bSrXdiEyzCvG07Z44UYdLShWUyXt5M/yhz8ekcb1A==",
          "dev": true
        },
        "to-regex-range": {
          "version": "5.0.1",
          "resolved": "https://registry.npmjs.org/to-regex-range/-/to-regex-range-5.0.1.tgz",
          "integrity": "sha512-65P7iz6X5yEr1cwcgvQxbbIw7Uk3gOy5dIdtZ4rDveLqhrdJP+Li/Hx6tyK0NEb+2GCyneCMJiGqrADCSNk8sQ==",
          "dev": true,
          "requires": {
            "is-number": "^7.0.0"
          }
        },
        "which": {
          "version": "2.0.2",
          "resolved": "https://registry.npmjs.org/which/-/which-2.0.2.tgz",
          "integrity": "sha512-BLI3Tl1TW3Pvl70l3yq3Y64i+awpwXqsGBYWkkqMtnbXgrMD+yj7rhW0kuEDxzJaYXGjEW5ogapKNMEKNMjibA==",
          "dev": true,
          "requires": {
            "isexe": "^2.0.0"
          }
        }
      }
    },
    "listr": {
      "version": "0.14.3",
      "resolved": "https://registry.npmjs.org/listr/-/listr-0.14.3.tgz",
      "integrity": "sha512-RmAl7su35BFd/xoMamRjpIE4j3v+L28o8CT5YhAXQJm1fD+1l9ngXY8JAQRJ+tFK2i5njvi0iRUKV09vPwA0iA==",
      "dev": true,
      "requires": {
        "@samverschueren/stream-to-observable": "^0.3.0",
        "is-observable": "^1.1.0",
        "is-promise": "^2.1.0",
        "is-stream": "^1.1.0",
        "listr-silent-renderer": "^1.1.1",
        "listr-update-renderer": "^0.5.0",
        "listr-verbose-renderer": "^0.5.0",
        "p-map": "^2.0.0",
        "rxjs": "^6.3.3"
      },
      "dependencies": {
        "p-map": {
          "version": "2.1.0",
          "resolved": "https://registry.npmjs.org/p-map/-/p-map-2.1.0.tgz",
          "integrity": "sha512-y3b8Kpd8OAN444hxfBbFfj1FY/RjtTd8tzYwhUqNYXx0fXx2iX4maP4Qr6qhIKbQXI02wTLAda4fYUbDagTUFw==",
          "dev": true
        }
      }
    },
    "listr-silent-renderer": {
      "version": "1.1.1",
      "resolved": "https://registry.npmjs.org/listr-silent-renderer/-/listr-silent-renderer-1.1.1.tgz",
      "integrity": "sha1-kktaN1cVN3C/Go4/v3S4u/P5JC4=",
      "dev": true
    },
    "listr-update-renderer": {
      "version": "0.5.0",
      "resolved": "https://registry.npmjs.org/listr-update-renderer/-/listr-update-renderer-0.5.0.tgz",
      "integrity": "sha512-tKRsZpKz8GSGqoI/+caPmfrypiaq+OQCbd+CovEC24uk1h952lVj5sC7SqyFUm+OaJ5HN/a1YLt5cit2FMNsFA==",
      "dev": true,
      "requires": {
        "chalk": "^1.1.3",
        "cli-truncate": "^0.2.1",
        "elegant-spinner": "^1.0.1",
        "figures": "^1.7.0",
        "indent-string": "^3.0.0",
        "log-symbols": "^1.0.2",
        "log-update": "^2.3.0",
        "strip-ansi": "^3.0.1"
      },
      "dependencies": {
        "ansi-regex": {
          "version": "2.1.1",
          "resolved": "https://registry.npmjs.org/ansi-regex/-/ansi-regex-2.1.1.tgz",
          "integrity": "sha1-w7M6te42DYbg5ijwRorn7yfWVN8=",
          "dev": true
        },
        "ansi-styles": {
          "version": "2.2.1",
          "resolved": "https://registry.npmjs.org/ansi-styles/-/ansi-styles-2.2.1.tgz",
          "integrity": "sha1-tDLdM1i2NM914eRmQ2gkBTPB3b4=",
          "dev": true
        },
        "chalk": {
          "version": "1.1.3",
          "resolved": "https://registry.npmjs.org/chalk/-/chalk-1.1.3.tgz",
          "integrity": "sha1-qBFcVeSnAv5NFQq9OHKCKn4J/Jg=",
          "dev": true,
          "requires": {
            "ansi-styles": "^2.2.1",
            "escape-string-regexp": "^1.0.2",
            "has-ansi": "^2.0.0",
            "strip-ansi": "^3.0.0",
            "supports-color": "^2.0.0"
          }
        },
        "figures": {
          "version": "1.7.0",
          "resolved": "https://registry.npmjs.org/figures/-/figures-1.7.0.tgz",
          "integrity": "sha1-y+Hjr/zxzUS4DK3+0o3Hk6lwHS4=",
          "dev": true,
          "requires": {
            "escape-string-regexp": "^1.0.5",
            "object-assign": "^4.1.0"
          }
        },
        "indent-string": {
          "version": "3.2.0",
          "resolved": "https://registry.npmjs.org/indent-string/-/indent-string-3.2.0.tgz",
          "integrity": "sha1-Sl/W0nzDMvN+VBmlBNu4NxBckok=",
          "dev": true
        },
        "log-symbols": {
          "version": "1.0.2",
          "resolved": "https://registry.npmjs.org/log-symbols/-/log-symbols-1.0.2.tgz",
          "integrity": "sha1-N2/3tY6jCGoPCfrMdGF+ylAeGhg=",
          "dev": true,
          "requires": {
            "chalk": "^1.0.0"
          }
        },
        "strip-ansi": {
          "version": "3.0.1",
          "resolved": "https://registry.npmjs.org/strip-ansi/-/strip-ansi-3.0.1.tgz",
          "integrity": "sha1-ajhfuIU9lS1f8F0Oiq+UJ43GPc8=",
          "dev": true,
          "requires": {
            "ansi-regex": "^2.0.0"
          }
        },
        "supports-color": {
          "version": "2.0.0",
          "resolved": "https://registry.npmjs.org/supports-color/-/supports-color-2.0.0.tgz",
          "integrity": "sha1-U10EXOa2Nj+kARcIRimZXp3zJMc=",
          "dev": true
        }
      }
    },
    "listr-verbose-renderer": {
      "version": "0.5.0",
      "resolved": "https://registry.npmjs.org/listr-verbose-renderer/-/listr-verbose-renderer-0.5.0.tgz",
      "integrity": "sha512-04PDPqSlsqIOaaaGZ+41vq5FejI9auqTInicFRndCBgE3bXG8D6W1I+mWhk+1nqbHmyhla/6BUrd5OSiHwKRXw==",
      "dev": true,
      "requires": {
        "chalk": "^2.4.1",
        "cli-cursor": "^2.1.0",
        "date-fns": "^1.27.2",
        "figures": "^2.0.0"
      },
      "dependencies": {
        "cli-cursor": {
          "version": "2.1.0",
          "resolved": "https://registry.npmjs.org/cli-cursor/-/cli-cursor-2.1.0.tgz",
          "integrity": "sha1-s12sN2R5+sw+lHR9QdDQ9SOP/LU=",
          "dev": true,
          "requires": {
            "restore-cursor": "^2.0.0"
          }
        },
        "figures": {
          "version": "2.0.0",
          "resolved": "https://registry.npmjs.org/figures/-/figures-2.0.0.tgz",
          "integrity": "sha1-OrGi0qYsi/tDGgyUy3l6L84nyWI=",
          "dev": true,
          "requires": {
            "escape-string-regexp": "^1.0.5"
          }
        },
        "mimic-fn": {
          "version": "1.2.0",
          "resolved": "https://registry.npmjs.org/mimic-fn/-/mimic-fn-1.2.0.tgz",
          "integrity": "sha512-jf84uxzwiuiIVKiOLpfYk7N46TSy8ubTonmneY9vrpHNAnp0QBt2BxWV9dO3/j+BoVAb+a5G6YDPW3M5HOdMWQ==",
          "dev": true
        },
        "onetime": {
          "version": "2.0.1",
          "resolved": "https://registry.npmjs.org/onetime/-/onetime-2.0.1.tgz",
          "integrity": "sha1-BnQoIw/WdEOyeUsiu6UotoZ5YtQ=",
          "dev": true,
          "requires": {
            "mimic-fn": "^1.0.0"
          }
        },
        "restore-cursor": {
          "version": "2.0.0",
          "resolved": "https://registry.npmjs.org/restore-cursor/-/restore-cursor-2.0.0.tgz",
          "integrity": "sha1-n37ih/gv0ybU/RYpI9YhKe7g368=",
          "dev": true,
          "requires": {
            "onetime": "^2.0.0",
            "signal-exit": "^3.0.2"
          }
        }
      }
    },
    "load-json-file": {
      "version": "4.0.0",
      "resolved": "https://registry.npmjs.org/load-json-file/-/load-json-file-4.0.0.tgz",
      "integrity": "sha1-L19Fq5HjMhYjT9U62rZo607AmTs=",
      "dev": true,
      "requires": {
        "graceful-fs": "^4.1.2",
        "parse-json": "^4.0.0",
        "pify": "^3.0.0",
        "strip-bom": "^3.0.0"
      },
      "dependencies": {
        "pify": {
          "version": "3.0.0",
          "resolved": "https://registry.npmjs.org/pify/-/pify-3.0.0.tgz",
          "integrity": "sha1-5aSs0sEB/fPZpNB/DbxNtJ3SgXY=",
          "dev": true
        }
      }
    },
    "locate-path": {
      "version": "3.0.0",
      "resolved": false,
      "integrity": "sha512-7AO748wWnIhNqAuaty2ZWHkQHRSNfPVIsPIfwEOWO22AmaoVrWavlOcMR5nzTLNYvp36X220/maaRsrec1G65A==",
      "dev": true,
      "requires": {
        "p-locate": "^3.0.0",
        "path-exists": "^3.0.0"
      }
    },
    "lodash": {
      "version": "4.17.15",
      "resolved": "https://registry.npmjs.org/lodash/-/lodash-4.17.15.tgz",
      "integrity": "sha512-8xOcRHvCjnocdS5cpwXQXVzmmh5e5+saE2QGoeQmbKmRS6J3VQppPOIt0MnmE+4xlZoumy0GPG0D0MVIQbNA1A==",
      "dev": true
    },
    "lodash.debounce": {
      "version": "4.0.8",
      "resolved": "https://registry.npmjs.org/lodash.debounce/-/lodash.debounce-4.0.8.tgz",
      "integrity": "sha1-gteb/zCmfEAF/9XiUVMArZyk168=",
      "dev": true
    },
    "lodash.flattendeep": {
      "version": "4.4.0",
      "resolved": "https://registry.npmjs.org/lodash.flattendeep/-/lodash.flattendeep-4.4.0.tgz",
      "integrity": "sha1-+wMJF/hqMTTlvJvsDWngAT3f7bI=",
      "dev": true
    },
    "lodash.isempty": {
      "version": "4.4.0",
      "resolved": "https://registry.npmjs.org/lodash.isempty/-/lodash.isempty-4.4.0.tgz",
      "integrity": "sha1-b4bL7di+TsmHvpqvM8loTbGzHn4=",
      "dev": true
    },
    "lodash.isequal": {
      "version": "4.5.0",
      "resolved": "https://registry.npmjs.org/lodash.isequal/-/lodash.isequal-4.5.0.tgz",
      "integrity": "sha1-QVxEePK8wwEgwizhDtMib30+GOA=",
      "dev": true
    },
    "lodash.kebabcase": {
      "version": "4.1.1",
      "resolved": "https://registry.npmjs.org/lodash.kebabcase/-/lodash.kebabcase-4.1.1.tgz",
      "integrity": "sha1-hImxyw0p/4gZXM7KRI/21swpXDY=",
      "dev": true
    },
    "lodash.memoize": {
      "version": "4.1.2",
      "resolved": "https://registry.npmjs.org/lodash.memoize/-/lodash.memoize-4.1.2.tgz",
      "integrity": "sha1-vMbEmkKihA7Zl/Mj6tpezRguC/4=",
      "dev": true
    },
    "lodash.throttle": {
      "version": "4.1.1",
      "resolved": "https://registry.npmjs.org/lodash.throttle/-/lodash.throttle-4.1.1.tgz",
      "integrity": "sha1-wj6RtxAkKscMN/HhzaknTMOb8vQ=",
      "dev": true
    },
    "lodash.unionwith": {
      "version": "4.6.0",
      "resolved": "https://registry.npmjs.org/lodash.unionwith/-/lodash.unionwith-4.6.0.tgz",
      "integrity": "sha1-dNFAtcqBRubGQ8NyT1FSU42awfA=",
      "dev": true
    },
    "lodash.uniq": {
      "version": "4.5.0",
      "resolved": "https://registry.npmjs.org/lodash.uniq/-/lodash.uniq-4.5.0.tgz",
      "integrity": "sha1-0CJTc662Uq3BvILklFM5qEJ1R3M=",
      "dev": true
    },
    "log-symbols": {
      "version": "2.2.0",
      "resolved": "https://registry.npmjs.org/log-symbols/-/log-symbols-2.2.0.tgz",
      "integrity": "sha512-VeIAFslyIerEJLXHziedo2basKbMKtTw3vfn5IzG0XTjhAVEJyNHnL2p7vc+wBDSdQuUpNw3M2u6xb9QsAY5Eg==",
      "dev": true,
      "requires": {
        "chalk": "^2.0.1"
      }
    },
    "log-update": {
      "version": "2.3.0",
      "resolved": "https://registry.npmjs.org/log-update/-/log-update-2.3.0.tgz",
      "integrity": "sha1-iDKP19HOeTiykoN0bwsbwSayRwg=",
      "dev": true,
      "requires": {
        "ansi-escapes": "^3.0.0",
        "cli-cursor": "^2.0.0",
        "wrap-ansi": "^3.0.1"
      },
      "dependencies": {
        "ansi-escapes": {
          "version": "3.2.0",
          "resolved": "https://registry.npmjs.org/ansi-escapes/-/ansi-escapes-3.2.0.tgz",
          "integrity": "sha512-cBhpre4ma+U0T1oM5fXg7Dy1Jw7zzwv7lt/GoCpr+hDQJoYnKVPLL4dCvSEFMmQurOQvSrwT7SL/DAlhBI97RQ==",
          "dev": true
        },
        "cli-cursor": {
          "version": "2.1.0",
          "resolved": "https://registry.npmjs.org/cli-cursor/-/cli-cursor-2.1.0.tgz",
          "integrity": "sha1-s12sN2R5+sw+lHR9QdDQ9SOP/LU=",
          "dev": true,
          "requires": {
            "restore-cursor": "^2.0.0"
          }
        },
        "mimic-fn": {
          "version": "1.2.0",
          "resolved": "https://registry.npmjs.org/mimic-fn/-/mimic-fn-1.2.0.tgz",
          "integrity": "sha512-jf84uxzwiuiIVKiOLpfYk7N46TSy8ubTonmneY9vrpHNAnp0QBt2BxWV9dO3/j+BoVAb+a5G6YDPW3M5HOdMWQ==",
          "dev": true
        },
        "onetime": {
          "version": "2.0.1",
          "resolved": "https://registry.npmjs.org/onetime/-/onetime-2.0.1.tgz",
          "integrity": "sha1-BnQoIw/WdEOyeUsiu6UotoZ5YtQ=",
          "dev": true,
          "requires": {
            "mimic-fn": "^1.0.0"
          }
        },
        "restore-cursor": {
          "version": "2.0.0",
          "resolved": "https://registry.npmjs.org/restore-cursor/-/restore-cursor-2.0.0.tgz",
          "integrity": "sha1-n37ih/gv0ybU/RYpI9YhKe7g368=",
          "dev": true,
          "requires": {
            "onetime": "^2.0.0",
            "signal-exit": "^3.0.2"
          }
        },
        "wrap-ansi": {
          "version": "3.0.1",
          "resolved": "https://registry.npmjs.org/wrap-ansi/-/wrap-ansi-3.0.1.tgz",
          "integrity": "sha1-KIoE2H7aXChuBg3+jxNc6NAH+Lo=",
          "dev": true,
          "requires": {
            "string-width": "^2.1.1",
            "strip-ansi": "^4.0.0"
          }
        }
      }
    },
    "loose-envify": {
      "version": "1.4.0",
      "resolved": "https://registry.npmjs.org/loose-envify/-/loose-envify-1.4.0.tgz",
      "integrity": "sha512-lyuxPGr/Wfhrlem2CL/UcnUc1zcqKAImBDzukY7Y5F/yQiNdko6+fRLevlw1HgMySw7f611UIY408EtxRSoK3Q==",
      "dev": true,
      "requires": {
        "js-tokens": "^3.0.0 || ^4.0.0"
      }
    },
    "lru-cache": {
      "version": "4.1.5",
      "resolved": "https://registry.npmjs.org/lru-cache/-/lru-cache-4.1.5.tgz",
      "integrity": "sha512-sWZlbEP2OsHNkXrMl5GYk/jKk70MBng6UU4YI/qGDYbgf6YbP4EvmqISbXCoJiRKs+1bSpFHVgQxvJ17F2li5g==",
      "dev": true,
      "requires": {
        "pseudomap": "^1.0.2",
        "yallist": "^2.1.2"
      }
    },
    "make-dir": {
      "version": "2.1.0",
      "resolved": "https://registry.npmjs.org/make-dir/-/make-dir-2.1.0.tgz",
      "integrity": "sha512-LS9X+dc8KLxXCb8dni79fLIIUA5VyZoyjSMCwTluaXA0o27cCK0bhXkpgw+sTXVpPy/lSO57ilRixqk0vDmtRA==",
      "dev": true,
      "requires": {
        "pify": "^4.0.1",
        "semver": "^5.6.0"
      }
    },
    "map-age-cleaner": {
      "version": "0.1.3",
      "resolved": "https://registry.npmjs.org/map-age-cleaner/-/map-age-cleaner-0.1.3.tgz",
      "integrity": "sha512-bJzx6nMoP6PDLPBFmg7+xRKeFZvFboMrGlxmNj9ClvX53KrmvM5bXFXEWjbz4cz1AFn+jWJ9z/DJSz7hrs0w3w==",
      "dev": true,
      "requires": {
        "p-defer": "^1.0.0"
      }
    },
    "map-cache": {
      "version": "0.2.2",
      "resolved": "https://registry.npmjs.org/map-cache/-/map-cache-0.2.2.tgz",
      "integrity": "sha1-wyq9C9ZSXZsFFkW7TyasXcmKDb8=",
      "dev": true
    },
    "map-visit": {
      "version": "1.0.0",
      "resolved": "https://registry.npmjs.org/map-visit/-/map-visit-1.0.0.tgz",
      "integrity": "sha1-7Nyo8TFE5mDxtb1B8S80edmN+48=",
      "dev": true,
      "requires": {
        "object-visit": "^1.0.0"
      }
    },
    "markdown-it": {
      "version": "8.4.2",
      "resolved": "https://registry.npmjs.org/markdown-it/-/markdown-it-8.4.2.tgz",
      "integrity": "sha512-GcRz3AWTqSUphY3vsUqQSFMbgR38a4Lh3GWlHRh/7MRwz8mcu9n2IO7HOh+bXHrR9kOPDl5RNCaEsrneb+xhHQ==",
      "dev": true,
      "requires": {
        "argparse": "^1.0.7",
        "entities": "~1.1.1",
        "linkify-it": "^2.0.0",
        "mdurl": "^1.0.1",
        "uc.micro": "^1.0.5"
      }
    },
    "markdown-it-anchor": {
      "version": "5.2.4",
      "resolved": "https://registry.npmjs.org/markdown-it-anchor/-/markdown-it-anchor-5.2.4.tgz",
      "integrity": "sha512-n8zCGjxA3T+Mx1pG8HEgbJbkB8JFUuRkeTZQuIM8iPY6oQ8sWOPRZJDFC9a/pNg2QkHEjjGkhBEl/RSyzaDZ3A==",
      "dev": true
    },
    "marked": {
      "version": "0.7.0",
      "resolved": "https://registry.npmjs.org/marked/-/marked-0.7.0.tgz",
      "integrity": "sha512-c+yYdCZJQrsRjTPhUx7VKkApw9bwDkNbHUKo1ovgcfDjb2kc8rLuRbIFyXL5WOEUwzSSKo3IXpph2K6DqB/KZg==",
      "dev": true
    },
    "mdn-data": {
      "version": "2.0.4",
      "resolved": "https://registry.npmjs.org/mdn-data/-/mdn-data-2.0.4.tgz",
      "integrity": "sha512-iV3XNKw06j5Q7mi6h+9vbx23Tv7JkjEVgKHW4pimwyDGWm0OIQntJJ+u1C6mg6mK1EaTv42XQ7w76yuzH7M2cA==",
      "dev": true
    },
    "mdurl": {
      "version": "1.0.1",
      "resolved": "https://registry.npmjs.org/mdurl/-/mdurl-1.0.1.tgz",
      "integrity": "sha1-/oWy7HWlkDfyrf7BAP1sYBdhFS4=",
      "dev": true
    },
    "mem": {
      "version": "4.3.0",
      "resolved": "https://registry.npmjs.org/mem/-/mem-4.3.0.tgz",
      "integrity": "sha512-qX2bG48pTqYRVmDB37rn/6PT7LcR8T7oAX3bf99u1Tt1nzxYfxkgqDwUwolPlXweM0XzBOBFzSx4kfp7KP1s/w==",
      "dev": true,
      "requires": {
        "map-age-cleaner": "^0.1.1",
        "mimic-fn": "^2.0.0",
        "p-is-promise": "^2.0.0"
      }
    },
    "memorystream": {
      "version": "0.3.1",
      "resolved": "https://registry.npmjs.org/memorystream/-/memorystream-0.3.1.tgz",
      "integrity": "sha1-htcJCzDORV1j+64S3aUaR93K+bI=",
      "dev": true
    },
    "merge-source-map": {
      "version": "1.1.0",
      "resolved": "https://registry.npmjs.org/merge-source-map/-/merge-source-map-1.1.0.tgz",
      "integrity": "sha512-Qkcp7P2ygktpMPh2mCQZaf3jhN6D3Z/qVZHSdWvQ+2Ef5HgRAPBO57A77+ENm0CPx2+1Ce/MYKi3ymqdfuqibw==",
      "dev": true,
      "requires": {
        "source-map": "^0.6.1"
      },
      "dependencies": {
        "source-map": {
          "version": "0.6.1",
          "resolved": "https://registry.npmjs.org/source-map/-/source-map-0.6.1.tgz",
          "integrity": "sha512-UjgapumWlbMhkBgzT7Ykc5YXUT46F0iKu8SGXq0bcwP5dz/h0Plj6enJqjz1Zbq2l5WaqYnrVbwWOWMyF3F47g==",
          "dev": true
        }
      }
    },
    "merge-stream": {
      "version": "2.0.0",
      "resolved": "https://registry.npmjs.org/merge-stream/-/merge-stream-2.0.0.tgz",
      "integrity": "sha512-abv/qOcuPfk3URPfDzmZU1LKmuw8kT+0nIHvKrKgFrwifol/doWcdA4ZqsWQ8ENrFKkd67Mfpo/LovbIUsbt3w==",
      "dev": true
    },
    "merge2": {
      "version": "1.2.3",
      "resolved": "https://registry.npmjs.org/merge2/-/merge2-1.2.3.tgz",
      "integrity": "sha512-gdUU1Fwj5ep4kplwcmftruWofEFt6lfpkkr3h860CXbAB9c3hGb55EOL2ali0Td5oebvW0E1+3Sr+Ur7XfKpRA==",
      "dev": true
    },
    "micromatch": {
      "version": "3.1.10",
      "resolved": "https://registry.npmjs.org/micromatch/-/micromatch-3.1.10.tgz",
      "integrity": "sha512-MWikgl9n9M3w+bpsY3He8L+w9eF9338xRl8IAO5viDizwSzziFEyUzo2xrrloB64ADbTf8uA8vRqqttDTOmccg==",
      "dev": true,
      "requires": {
        "arr-diff": "^4.0.0",
        "array-unique": "^0.3.2",
        "braces": "^2.3.1",
        "define-property": "^2.0.2",
        "extend-shallow": "^3.0.2",
        "extglob": "^2.0.4",
        "fragment-cache": "^0.2.1",
        "kind-of": "^6.0.2",
        "nanomatch": "^1.2.9",
        "object.pick": "^1.3.0",
        "regex-not": "^1.0.0",
        "snapdragon": "^0.8.1",
        "to-regex": "^3.0.2"
      }
    },
    "mime": {
      "version": "1.6.0",
      "resolved": "https://registry.npmjs.org/mime/-/mime-1.6.0.tgz",
      "integrity": "sha512-x0Vn8spI+wuJ1O6S7gnbaQg8Pxh4NNHb7KSINmEWKiPE4RKOplvijn+NkmYmmRgP68mc70j2EbeTFRsrswaQeg==",
      "dev": true
    },
    "mime-db": {
      "version": "1.40.0",
      "resolved": "https://registry.npmjs.org/mime-db/-/mime-db-1.40.0.tgz",
      "integrity": "sha512-jYdeOMPy9vnxEqFRRo6ZvTZ8d9oPb+k18PKoYNYUe2stVEBPPwsln/qWzdbmaIvnhZ9v2P+CuecK+fpUfsV2mA==",
      "dev": true,
      "optional": true
    },
    "mime-types": {
      "version": "2.1.24",
      "resolved": "https://registry.npmjs.org/mime-types/-/mime-types-2.1.24.tgz",
      "integrity": "sha512-WaFHS3MCl5fapm3oLxU4eYDw77IQM2ACcxQ9RIxfaC3ooc6PFuBMGZZsYpvoXS5D5QTWPieo1jjLdAm3TBP3cQ==",
      "dev": true,
      "optional": true,
      "requires": {
        "mime-db": "1.40.0"
      }
    },
    "mimic-fn": {
      "version": "2.1.0",
      "resolved": "https://registry.npmjs.org/mimic-fn/-/mimic-fn-2.1.0.tgz",
      "integrity": "sha512-OqbOk5oEQeAZ8WXWydlu9HJjz9WVdEIvamMCcXmuqUYjTknH/sqsWvhQ3vgwKFRR1HpjvNBKQ37nbJgYzGqGcg==",
      "dev": true
    },
    "minimatch": {
      "version": "3.0.4",
      "resolved": "https://registry.npmjs.org/minimatch/-/minimatch-3.0.4.tgz",
      "integrity": "sha512-yJHVQEhyqPLUTgt9B83PXu6W3rx4MvvHvSUvToogpwoGDOUQ+yDrR0HRot+yOCdCO7u4hX3pWft6kWBBcqh0UA==",
      "requires": {
        "brace-expansion": "^1.1.7"
      }
    },
    "minimist": {
      "version": "0.0.8",
      "resolved": "https://registry.npmjs.org/minimist/-/minimist-0.0.8.tgz",
      "integrity": "sha1-hX/Kv8M5fSYluCKCYuhqp6ARsF0=",
      "dev": true
    },
    "minipass": {
      "version": "2.3.5",
      "resolved": "https://registry.npmjs.org/minipass/-/minipass-2.3.5.tgz",
      "integrity": "sha512-Gi1W4k059gyRbyVUZQ4mEqLm0YIUiGYfvxhF6SIlk3ui1WVxMTGfGdQ2SInh3PDrRTVvPKgULkpJtT4RH10+VA==",
      "dev": true,
      "optional": true,
      "requires": {
        "safe-buffer": "^5.1.2",
        "yallist": "^3.0.0"
      },
      "dependencies": {
        "yallist": {
          "version": "3.1.1",
          "resolved": "https://registry.npmjs.org/yallist/-/yallist-3.1.1.tgz",
          "integrity": "sha512-a4UGQaWPH59mOXUYnAG2ewncQS4i4F43Tv3JoAM+s2VDAmS9NsK8GpDMLrCHPksFT7h3K6TOoUNn2pb7RoXx4g==",
          "dev": true,
          "optional": true
        }
      }
    },
    "minizlib": {
      "version": "1.2.1",
      "resolved": "https://registry.npmjs.org/minizlib/-/minizlib-1.2.1.tgz",
      "integrity": "sha512-7+4oTUOWKg7AuL3vloEWekXY2/D20cevzsrNT2kGWm+39J9hGTCBv8VI5Pm5lXZ/o3/mdR4f8rflAPhnQb8mPA==",
      "dev": true,
      "optional": true,
      "requires": {
        "minipass": "^2.2.1"
      }
    },
    "mixin-deep": {
      "version": "1.3.2",
      "resolved": "https://registry.npmjs.org/mixin-deep/-/mixin-deep-1.3.2.tgz",
      "integrity": "sha512-WRoDn//mXBiJ1H40rqa3vH0toePwSsGb45iInWlTySa+Uu4k3tYUSxa2v1KqAiLtvlrSzaExqS1gtk96A9zvEA==",
      "dev": true,
      "requires": {
        "for-in": "^1.0.2",
        "is-extendable": "^1.0.1"
      },
      "dependencies": {
        "is-extendable": {
          "version": "1.0.1",
          "resolved": "https://registry.npmjs.org/is-extendable/-/is-extendable-1.0.1.tgz",
          "integrity": "sha512-arnXMxT1hhoKo9k1LZdmlNyJdDDfy2v0fXjFlmok4+i8ul/6WlbVge9bhM74OpNPQPMGUToDtz+KXa1PneJxOA==",
          "dev": true,
          "requires": {
            "is-plain-object": "^2.0.4"
          }
        }
      }
    },
    "mkdirp": {
      "version": "0.5.1",
      "resolved": "https://registry.npmjs.org/mkdirp/-/mkdirp-0.5.1.tgz",
      "integrity": "sha1-MAV0OOrGz3+MR2fzhkjWaX11yQM=",
      "dev": true,
      "requires": {
        "minimist": "0.0.8"
      }
    },
    "ms": {
      "version": "2.0.0",
      "resolved": "https://registry.npmjs.org/ms/-/ms-2.0.0.tgz",
      "integrity": "sha1-VgiurfwAvmwpAd9fmGF4jeDVl8g=",
      "dev": true
    },
    "mute-stream": {
      "version": "0.0.8",
      "resolved": "https://registry.npmjs.org/mute-stream/-/mute-stream-0.0.8.tgz",
      "integrity": "sha512-nnbWWOkoWyUsTjKrhgD0dcz22mdkSnpYqbEjIm2nhwhuxlSkpywJmBo8h0ZqJdkp73mb90SssHkN4rsRaBAfAA==",
      "dev": true
    },
    "nan": {
      "version": "2.14.0",
      "resolved": "https://registry.npmjs.org/nan/-/nan-2.14.0.tgz",
      "integrity": "sha512-INOFj37C7k3AfaNTtX8RhsTw7qRy7eLET14cROi9+5HAVbbHuIWUHEauBv5qT4Av2tWasiTY1Jw6puUNqRJXQg==",
      "dev": true,
      "optional": true
    },
    "nanomatch": {
      "version": "1.2.13",
      "resolved": "https://registry.npmjs.org/nanomatch/-/nanomatch-1.2.13.tgz",
      "integrity": "sha512-fpoe2T0RbHwBTBUOftAfBPaDEi06ufaUai0mE6Yn1kacc3SnTErfb/h+X94VXzI64rKFHYImXSvdwGGCmwOqCA==",
      "dev": true,
      "requires": {
        "arr-diff": "^4.0.0",
        "array-unique": "^0.3.2",
        "define-property": "^2.0.2",
        "extend-shallow": "^3.0.2",
        "fragment-cache": "^0.2.1",
        "is-windows": "^1.0.2",
        "kind-of": "^6.0.2",
        "object.pick": "^1.3.0",
        "regex-not": "^1.0.0",
        "snapdragon": "^0.8.1",
        "to-regex": "^3.0.1"
      }
    },
    "natural-compare": {
      "version": "1.4.0",
      "resolved": "https://registry.npmjs.org/natural-compare/-/natural-compare-1.4.0.tgz",
      "integrity": "sha1-Sr6/7tdUHywnrPspvbvRXI1bpPc=",
      "dev": true
    },
    "needle": {
      "version": "2.3.0",
      "resolved": "https://registry.npmjs.org/needle/-/needle-2.3.0.tgz",
      "integrity": "sha512-QBZu7aAFR0522EyaXZM0FZ9GLpq6lvQ3uq8gteiDUp7wKdy0lSd2hPlgFwVuW1CBkfEs9PfDQsQzZghLs/psdg==",
      "dev": true,
      "optional": true,
      "requires": {
        "debug": "^4.1.0",
        "iconv-lite": "^0.4.4",
        "sax": "^1.2.4"
      },
      "dependencies": {
        "debug": {
          "version": "4.1.1",
          "resolved": "https://registry.npmjs.org/debug/-/debug-4.1.1.tgz",
          "integrity": "sha512-pYAIzeRo8J6KPEaJ0VWOh5Pzkbw/RetuzehGM7QRRX5he4fPHx2rdKMB256ehJCkX+XRQm16eZLqLNS8RSZXZw==",
          "dev": true,
          "optional": true,
          "requires": {
            "ms": "^2.1.1"
          }
        },
        "ms": {
          "version": "2.1.2",
          "resolved": "https://registry.npmjs.org/ms/-/ms-2.1.2.tgz",
          "integrity": "sha512-sGkPx+VjMtmA6MX27oA4FBFELFCZZ4S4XqeGOXCv68tT+jb3vk/RyaKWP0PTKyWtmLSM0b+adUTEvbs1PEaH2w==",
          "dev": true,
          "optional": true
        }
      }
    },
    "neo-async": {
      "version": "2.6.1",
      "resolved": "https://registry.npmjs.org/neo-async/-/neo-async-2.6.1.tgz",
      "integrity": "sha512-iyam8fBuCUpWeKPGpaNMetEocMt364qkCsfL9JuhjXX6dRnguRVOfk2GZaDpPjcOKiiXCPINZC1GczQ7iTq3Zw==",
      "dev": true
    },
    "nested-error-stacks": {
      "version": "2.1.0",
      "resolved": "https://registry.npmjs.org/nested-error-stacks/-/nested-error-stacks-2.1.0.tgz",
      "integrity": "sha512-AO81vsIO1k1sM4Zrd6Hu7regmJN1NSiAja10gc4bX3F0wd+9rQmcuHQaHVQCYIEC8iFXnE+mavh23GOt7wBgug==",
      "dev": true
    },
    "nice-try": {
      "version": "1.0.5",
      "resolved": "https://registry.npmjs.org/nice-try/-/nice-try-1.0.5.tgz",
      "integrity": "sha512-1nh45deeb5olNY7eX82BkPO7SSxR5SSYJiPTrTdFUVYwAl8CKMA5N9PjTYkHiRjisVcxcQ1HXdLhx2qxxJzLNQ==",
      "dev": true
    },
    "node-modules-regexp": {
      "version": "1.0.0",
      "resolved": "https://registry.npmjs.org/node-modules-regexp/-/node-modules-regexp-1.0.0.tgz",
      "integrity": "sha1-jZ2+KJZKSsVxLpExZCEHxx6Q7EA=",
      "dev": true
    },
    "node-pre-gyp": {
      "version": "0.12.0",
      "resolved": "https://registry.npmjs.org/node-pre-gyp/-/node-pre-gyp-0.12.0.tgz",
      "integrity": "sha512-4KghwV8vH5k+g2ylT+sLTjy5wmUOb9vPhnM8NHvRf9dHmnW/CndrFXy2aRPaPST6dugXSdHXfeaHQm77PIz/1A==",
      "dev": true,
      "optional": true,
      "requires": {
        "detect-libc": "^1.0.2",
        "mkdirp": "^0.5.1",
        "needle": "^2.2.1",
        "nopt": "^4.0.1",
        "npm-packlist": "^1.1.6",
        "npmlog": "^4.0.2",
        "rc": "^1.2.7",
        "rimraf": "^2.6.1",
        "semver": "^5.3.0",
        "tar": "^4"
      },
      "dependencies": {
        "rimraf": {
          "version": "2.7.1",
          "resolved": "https://registry.npmjs.org/rimraf/-/rimraf-2.7.1.tgz",
          "integrity": "sha512-uWjbaKIK3T1OSVptzX7Nl6PvQ3qAGtKEtVRjRuazjfL3Bx5eI409VZSqgND+4UNnmzLVdPj9FqFJNPqBZFve4w==",
          "dev": true,
          "optional": true,
          "requires": {
            "glob": "^7.1.3"
          }
        }
      }
    },
    "node-releases": {
      "version": "1.1.25",
      "resolved": "https://registry.npmjs.org/node-releases/-/node-releases-1.1.25.tgz",
      "integrity": "sha512-fI5BXuk83lKEoZDdH3gRhtsNgh05/wZacuXkgbiYkceE7+QIMXOg98n9ZV7mz27B+kFHnqHcUpscZZlGRSmTpQ==",
      "dev": true,
      "requires": {
        "semver": "^5.3.0"
      }
    },
    "nopt": {
      "version": "4.0.1",
      "resolved": "https://registry.npmjs.org/nopt/-/nopt-4.0.1.tgz",
      "integrity": "sha1-0NRoWv1UFRk8jHUFYC0NF81kR00=",
      "dev": true,
      "optional": true,
      "requires": {
        "abbrev": "1",
        "osenv": "^0.1.4"
      }
    },
    "normalize-package-data": {
      "version": "2.5.0",
      "resolved": "https://registry.npmjs.org/normalize-package-data/-/normalize-package-data-2.5.0.tgz",
      "integrity": "sha512-/5CMN3T0R4XTj4DcGaexo+roZSdSFW/0AOOTROrjxzCG1wrWXEsGbRKevjlIL+ZDE4sZlJr5ED4YW0yqmkK+eA==",
      "dev": true,
      "requires": {
        "hosted-git-info": "^2.1.4",
        "resolve": "^1.10.0",
        "semver": "2 || 3 || 4 || 5",
        "validate-npm-package-license": "^3.0.1"
      }
    },
    "normalize-path": {
      "version": "3.0.0",
      "resolved": "https://registry.npmjs.org/normalize-path/-/normalize-path-3.0.0.tgz",
      "integrity": "sha512-6eZs5Ls3WtCisHWp9S2GUy8dqkpGi4BVSz3GaqiE6ezub0512ESztXUwUB6C6IKbQkY2Pnb/mD4WYojCRwcwLA==",
      "dev": true
    },
    "normalize-range": {
      "version": "0.1.2",
      "resolved": "https://registry.npmjs.org/normalize-range/-/normalize-range-0.1.2.tgz",
      "integrity": "sha1-LRDAa9/TEuqXd2laTShDlFa3WUI=",
      "dev": true
    },
    "normalize-url": {
      "version": "3.3.0",
      "resolved": "https://registry.npmjs.org/normalize-url/-/normalize-url-3.3.0.tgz",
      "integrity": "sha512-U+JJi7duF1o+u2pynbp2zXDW2/PADgC30f0GsHZtRh+HOcXHnw137TrNlyxxRvWW5fjKd3bcLHPxofWuCjaeZg==",
      "dev": true
    },
    "npm-bundled": {
      "version": "1.0.6",
      "resolved": "https://registry.npmjs.org/npm-bundled/-/npm-bundled-1.0.6.tgz",
      "integrity": "sha512-8/JCaftHwbd//k6y2rEWp6k1wxVfpFzB6t1p825+cUb7Ym2XQfhwIC5KwhrvzZRJu+LtDE585zVaS32+CGtf0g==",
      "dev": true,
      "optional": true
    },
    "npm-packlist": {
      "version": "1.4.1",
      "resolved": "https://registry.npmjs.org/npm-packlist/-/npm-packlist-1.4.1.tgz",
      "integrity": "sha512-+TcdO7HJJ8peiiYhvPxsEDhF3PJFGUGRcFsGve3vxvxdcpO2Z4Z7rkosRM0kWj6LfbK/P0gu3dzk5RU1ffvFcw==",
      "dev": true,
      "optional": true,
      "requires": {
        "ignore-walk": "^3.0.1",
        "npm-bundled": "^1.0.1"
      }
    },
    "npm-run-all": {
      "version": "4.1.5",
      "resolved": "https://registry.npmjs.org/npm-run-all/-/npm-run-all-4.1.5.tgz",
      "integrity": "sha512-Oo82gJDAVcaMdi3nuoKFavkIHBRVqQ1qvMb+9LHk/cF4P6B2m8aP04hGf7oL6wZ9BuGwX1onlLhpuoofSyoQDQ==",
      "dev": true,
      "requires": {
        "ansi-styles": "^3.2.1",
        "chalk": "^2.4.1",
        "cross-spawn": "^6.0.5",
        "memorystream": "^0.3.1",
        "minimatch": "^3.0.4",
        "pidtree": "^0.3.0",
        "read-pkg": "^3.0.0",
        "shell-quote": "^1.6.1",
        "string.prototype.padend": "^3.0.0"
      }
    },
    "npm-run-path": {
      "version": "2.0.2",
      "resolved": "https://registry.npmjs.org/npm-run-path/-/npm-run-path-2.0.2.tgz",
      "integrity": "sha1-NakjLfo11wZ7TLLd8jV7GHFTbF8=",
      "dev": true,
      "requires": {
        "path-key": "^2.0.0"
      }
    },
    "npmlog": {
      "version": "4.1.2",
      "resolved": "https://registry.npmjs.org/npmlog/-/npmlog-4.1.2.tgz",
      "integrity": "sha512-2uUqazuKlTaSI/dC8AzicUck7+IrEaOnN/e0jd3Xtt1KcGpwx30v50mL7oPyr/h9bL3E4aZccVwpwP+5W9Vjkg==",
      "dev": true,
      "optional": true,
      "requires": {
        "are-we-there-yet": "~1.1.2",
        "console-control-strings": "~1.1.0",
        "gauge": "~2.7.3",
        "set-blocking": "~2.0.0"
      }
    },
    "nth-check": {
      "version": "1.0.2",
      "resolved": "https://registry.npmjs.org/nth-check/-/nth-check-1.0.2.tgz",
      "integrity": "sha512-WeBOdju8SnzPN5vTUJYxYUxLeXpCaVP5i5e0LF8fg7WORF2Wd7wFX/pk0tYZk7s8T+J7VLy0Da6J1+wCT0AtHg==",
      "dev": true,
      "requires": {
        "boolbase": "~1.0.0"
      }
    },
    "num2fraction": {
      "version": "1.2.2",
      "resolved": "https://registry.npmjs.org/num2fraction/-/num2fraction-1.2.2.tgz",
      "integrity": "sha1-b2gragJ6Tp3fpFZM0lidHU5mnt4=",
      "dev": true
    },
    "number-is-nan": {
      "version": "1.0.1",
      "resolved": "https://registry.npmjs.org/number-is-nan/-/number-is-nan-1.0.1.tgz",
      "integrity": "sha1-CXtgK1NCKlIsGvuHkDGDNpQaAR0="
    },
    "nyc": {
      "version": "14.1.1",
      "resolved": "https://registry.npmjs.org/nyc/-/nyc-14.1.1.tgz",
      "integrity": "sha512-OI0vm6ZGUnoGZv/tLdZ2esSVzDwUC88SNs+6JoSOMVxA+gKMB8Tk7jBwgemLx4O40lhhvZCVw1C+OYLOBOPXWw==",
      "dev": true,
      "requires": {
        "archy": "^1.0.0",
        "caching-transform": "^3.0.2",
        "convert-source-map": "^1.6.0",
        "cp-file": "^6.2.0",
        "find-cache-dir": "^2.1.0",
        "find-up": "^3.0.0",
        "foreground-child": "^1.5.6",
        "glob": "^7.1.3",
        "istanbul-lib-coverage": "^2.0.5",
        "istanbul-lib-hook": "^2.0.7",
        "istanbul-lib-instrument": "^3.3.0",
        "istanbul-lib-report": "^2.0.8",
        "istanbul-lib-source-maps": "^3.0.6",
        "istanbul-reports": "^2.2.4",
        "js-yaml": "^3.13.1",
        "make-dir": "^2.1.0",
        "merge-source-map": "^1.1.0",
        "resolve-from": "^4.0.0",
        "rimraf": "^2.6.3",
        "signal-exit": "^3.0.2",
        "spawn-wrap": "^1.4.2",
        "test-exclude": "^5.2.3",
        "uuid": "^3.3.2",
        "yargs": "^13.2.2",
        "yargs-parser": "^13.0.0"
      },
      "dependencies": {
        "ansi-regex": {
          "version": "4.1.0",
          "resolved": "https://registry.npmjs.org/ansi-regex/-/ansi-regex-4.1.0.tgz",
          "integrity": "sha512-1apePfXM1UOSqw0o9IiFAovVz9M5S1Dg+4TrDwfMewQ6p/rmMueb7tWZjQ1rx4Loy1ArBggoqGpfqqdI4rondg==",
          "dev": true
        },
        "cliui": {
          "version": "5.0.0",
          "resolved": "https://registry.npmjs.org/cliui/-/cliui-5.0.0.tgz",
          "integrity": "sha512-PYeGSEmmHM6zvoef2w8TPzlrnNpXIjTipYK780YswmIP9vjxmd6Y2a3CB2Ks6/AU8NHjZugXvo8w3oWM2qnwXA==",
          "dev": true,
          "requires": {
            "string-width": "^3.1.0",
            "strip-ansi": "^5.2.0",
            "wrap-ansi": "^5.1.0"
          }
        },
        "get-caller-file": {
          "version": "2.0.5",
          "resolved": "https://registry.npmjs.org/get-caller-file/-/get-caller-file-2.0.5.tgz",
          "integrity": "sha512-DyFP3BM/3YHTQOCUL/w0OZHR0lpKeGrxotcHWcqNEdnltqFwXVfhEBQ94eIo34AfQpo0rGki4cyIiftY06h2Fg==",
          "dev": true
        },
        "require-main-filename": {
          "version": "2.0.0",
          "resolved": "https://registry.npmjs.org/require-main-filename/-/require-main-filename-2.0.0.tgz",
          "integrity": "sha512-NKN5kMDylKuldxYLSUfrbo5Tuzh4hd+2E8NPPX02mZtn1VuREQToYe/ZdlJy+J3uCpfaiGF05e7B8W0iXbQHmg==",
          "dev": true
        },
        "resolve-from": {
          "version": "4.0.0",
          "resolved": false,
          "integrity": "sha512-pb/MYmXstAkysRFx8piNI1tGFNQIFA3vkE3Gq4EuA1dF6gHp/+vgZqsCGJapvy8N3Q+4o7FwvquPJcnZ7RYy4g==",
          "dev": true
        },
        "rimraf": {
          "version": "2.7.1",
          "resolved": "https://registry.npmjs.org/rimraf/-/rimraf-2.7.1.tgz",
          "integrity": "sha512-uWjbaKIK3T1OSVptzX7Nl6PvQ3qAGtKEtVRjRuazjfL3Bx5eI409VZSqgND+4UNnmzLVdPj9FqFJNPqBZFve4w==",
          "dev": true,
          "requires": {
            "glob": "^7.1.3"
          }
        },
        "string-width": {
          "version": "3.1.0",
          "resolved": "https://registry.npmjs.org/string-width/-/string-width-3.1.0.tgz",
          "integrity": "sha512-vafcv6KjVZKSgz06oM/H6GDBrAtz8vdhQakGjFIvNrHA6y3HCF1CInLy+QLq8dTJPQ1b+KDUqDFctkdRW44e1w==",
          "dev": true,
          "requires": {
            "emoji-regex": "^7.0.1",
            "is-fullwidth-code-point": "^2.0.0",
            "strip-ansi": "^5.1.0"
          }
        },
        "strip-ansi": {
          "version": "5.2.0",
          "resolved": "https://registry.npmjs.org/strip-ansi/-/strip-ansi-5.2.0.tgz",
          "integrity": "sha512-DuRs1gKbBqsMKIZlrffwlug8MHkcnpjs5VPmL1PAh+mA30U0DTotfDZ0d2UUsXpPmPmMMJ6W773MaA3J+lbiWA==",
          "dev": true,
          "requires": {
            "ansi-regex": "^4.1.0"
          }
        },
        "wrap-ansi": {
          "version": "5.1.0",
          "resolved": "https://registry.npmjs.org/wrap-ansi/-/wrap-ansi-5.1.0.tgz",
          "integrity": "sha512-QC1/iN/2/RPVJ5jYK8BGttj5z83LmSKmvbvrXPNCLZSEb32KKVDJDl/MOt2N01qU2H/FkzEa9PKto1BqDjtd7Q==",
          "dev": true,
          "requires": {
            "ansi-styles": "^3.2.0",
            "string-width": "^3.0.0",
            "strip-ansi": "^5.0.0"
          }
        },
        "yargs": {
          "version": "13.3.0",
          "resolved": "https://registry.npmjs.org/yargs/-/yargs-13.3.0.tgz",
          "integrity": "sha512-2eehun/8ALW8TLoIl7MVaRUrg+yCnenu8B4kBlRxj3GJGDKU1Og7sMXPNm1BYyM1DOJmTZ4YeN/Nwxv+8XJsUA==",
          "dev": true,
          "requires": {
            "cliui": "^5.0.0",
            "find-up": "^3.0.0",
            "get-caller-file": "^2.0.1",
            "require-directory": "^2.1.1",
            "require-main-filename": "^2.0.0",
            "set-blocking": "^2.0.0",
            "string-width": "^3.0.0",
            "which-module": "^2.0.0",
            "y18n": "^4.0.0",
            "yargs-parser": "^13.1.1"
          }
        },
        "yargs-parser": {
          "version": "13.1.1",
          "resolved": "https://registry.npmjs.org/yargs-parser/-/yargs-parser-13.1.1.tgz",
          "integrity": "sha512-oVAVsHz6uFrg3XQheFII8ESO2ssAf9luWuAd6Wexsu4F3OtIW0o8IribPXYrD4WC24LWtPrJlGy87y5udK+dxQ==",
          "dev": true,
          "requires": {
            "camelcase": "^5.0.0",
            "decamelize": "^1.2.0"
          }
        }
      }
    },
    "oauth-sign": {
      "version": "0.9.0",
      "resolved": "https://registry.npmjs.org/oauth-sign/-/oauth-sign-0.9.0.tgz",
      "integrity": "sha512-fexhUFFPTGV8ybAtSIGbV6gOkSv8UtRbDBnAyLQw4QPKkgNlsH2ByPGtMUqdWkos6YCRmAqViwgZrJc/mRDzZQ==",
      "dev": true,
      "optional": true
    },
    "object-assign": {
      "version": "4.1.1",
      "resolved": "https://registry.npmjs.org/object-assign/-/object-assign-4.1.1.tgz",
      "integrity": "sha1-IQmtx5ZYh8/AXLvUQsrIv7s2CGM=",
      "dev": true
    },
    "object-copy": {
      "version": "0.1.0",
      "resolved": "https://registry.npmjs.org/object-copy/-/object-copy-0.1.0.tgz",
      "integrity": "sha1-fn2Fi3gb18mRpBupde04EnVOmYw=",
      "dev": true,
      "requires": {
        "copy-descriptor": "^0.1.0",
        "define-property": "^0.2.5",
        "kind-of": "^3.0.3"
      },
      "dependencies": {
        "define-property": {
          "version": "0.2.5",
          "resolved": "https://registry.npmjs.org/define-property/-/define-property-0.2.5.tgz",
          "integrity": "sha1-w1se+RjsPJkPmlvFe+BKrOxcgRY=",
          "dev": true,
          "requires": {
            "is-descriptor": "^0.1.0"
          }
        },
        "kind-of": {
          "version": "3.2.2",
          "resolved": "https://registry.npmjs.org/kind-of/-/kind-of-3.2.2.tgz",
          "integrity": "sha1-MeohpzS6ubuw8yRm2JOupR5KPGQ=",
          "dev": true,
          "requires": {
            "is-buffer": "^1.1.5"
          }
        }
      }
    },
    "object-inspect": {
      "version": "1.6.0",
      "resolved": "https://registry.npmjs.org/object-inspect/-/object-inspect-1.6.0.tgz",
      "integrity": "sha512-GJzfBZ6DgDAmnuaM3104jR4s1Myxr3Y3zfIyN4z3UdqN69oSRacNK8UhnobDdC+7J2AHCjGwxQubNJfE70SXXQ==",
      "dev": true
    },
    "object-keys": {
      "version": "1.1.1",
      "resolved": "https://registry.npmjs.org/object-keys/-/object-keys-1.1.1.tgz",
      "integrity": "sha512-NuAESUOUMrlIXOfHKzD6bpPu3tYt3xvjNdRIQ+FeT0lNb4K8WR70CaDxhuNguS2XG+GjkyMwOzsN5ZktImfhLA==",
      "dev": true
    },
    "object-visit": {
      "version": "1.0.1",
      "resolved": "https://registry.npmjs.org/object-visit/-/object-visit-1.0.1.tgz",
      "integrity": "sha1-95xEk68MU3e1n+OdOV5BBC3QRbs=",
      "dev": true,
      "requires": {
        "isobject": "^3.0.0"
      }
    },
    "object.assign": {
      "version": "4.1.0",
      "resolved": "https://registry.npmjs.org/object.assign/-/object.assign-4.1.0.tgz",
      "integrity": "sha512-exHJeq6kBKj58mqGyTQ9DFvrZC/eR6OwxzoM9YRoGBqrXYonaFyGiFMuc9VZrXf7DarreEwMpurG3dd+CNyW5w==",
      "dev": true,
      "requires": {
        "define-properties": "^1.1.2",
        "function-bind": "^1.1.1",
        "has-symbols": "^1.0.0",
        "object-keys": "^1.0.11"
      }
    },
    "object.getownpropertydescriptors": {
      "version": "2.0.3",
      "resolved": "https://registry.npmjs.org/object.getownpropertydescriptors/-/object.getownpropertydescriptors-2.0.3.tgz",
      "integrity": "sha1-h1jIRvW0B62rDyNuCYbxSwUcqhY=",
      "dev": true,
      "requires": {
        "define-properties": "^1.1.2",
        "es-abstract": "^1.5.1"
      }
    },
    "object.pick": {
      "version": "1.3.0",
      "resolved": "https://registry.npmjs.org/object.pick/-/object.pick-1.3.0.tgz",
      "integrity": "sha1-h6EKxMFpS9Lhy/U1kaZhQftd10c=",
      "dev": true,
      "requires": {
        "isobject": "^3.0.1"
      }
    },
    "object.values": {
      "version": "1.1.0",
      "resolved": "https://registry.npmjs.org/object.values/-/object.values-1.1.0.tgz",
      "integrity": "sha512-8mf0nKLAoFX6VlNVdhGj31SVYpaNFtUnuoOXWyFEstsWRgU837AK+JYM0iAxwkSzGRbwn8cbFmgbyxj1j4VbXg==",
      "dev": true,
      "requires": {
        "define-properties": "^1.1.3",
        "es-abstract": "^1.12.0",
        "function-bind": "^1.1.1",
        "has": "^1.0.3"
      }
    },
    "once": {
      "version": "1.4.0",
      "resolved": "https://registry.npmjs.org/once/-/once-1.4.0.tgz",
      "integrity": "sha1-WDsap3WWHUsROsF9nFC6753Xa9E=",
      "requires": {
        "wrappy": "1"
      }
    },
    "onetime": {
      "version": "5.1.0",
      "resolved": "https://registry.npmjs.org/onetime/-/onetime-5.1.0.tgz",
      "integrity": "sha512-5NcSkPHhwTVFIQN+TUqXoS5+dlElHXdpAWu9I0HP20YOtIi+aZ0Ct82jdlILDxjLEAWwvm+qj1m6aEtsDVmm6Q==",
      "dev": true,
      "requires": {
        "mimic-fn": "^2.1.0"
      }
    },
    "opencollective-postinstall": {
      "version": "2.0.2",
      "resolved": "https://registry.npmjs.org/opencollective-postinstall/-/opencollective-postinstall-2.0.2.tgz",
      "integrity": "sha512-pVOEP16TrAO2/fjej1IdOyupJY8KDUM1CvsaScRbw6oddvpQoOfGk4ywha0HKKVAD6RkW4x6Q+tNBwhf3Bgpuw==",
      "dev": true
    },
    "opener": {
      "version": "1.5.1",
      "resolved": "https://registry.npmjs.org/opener/-/opener-1.5.1.tgz",
      "integrity": "sha512-goYSy5c2UXE4Ra1xixabeVh1guIX/ZV/YokJksb6q2lubWu6UbvPQ20p542/sFIll1nl8JnCyK9oBaOcCWXwvA==",
      "dev": true
    },
    "optimist": {
      "version": "0.6.1",
      "resolved": "https://registry.npmjs.org/optimist/-/optimist-0.6.1.tgz",
      "integrity": "sha1-2j6nRob6IaGaERwybpDrFaAZZoY=",
      "dev": true,
      "requires": {
        "minimist": "~0.0.1",
        "wordwrap": "~0.0.2"
      },
      "dependencies": {
        "wordwrap": {
          "version": "0.0.3",
          "resolved": "https://registry.npmjs.org/wordwrap/-/wordwrap-0.0.3.tgz",
          "integrity": "sha1-o9XabNXAvAAI03I0u68b7WMFkQc=",
          "dev": true
        }
      }
    },
    "optionator": {
      "version": "0.8.2",
      "resolved": "https://registry.npmjs.org/optionator/-/optionator-0.8.2.tgz",
      "integrity": "sha1-NkxeQJ0/TWMB1sC0wFu6UBgK62Q=",
      "dev": true,
      "requires": {
        "deep-is": "~0.1.3",
        "fast-levenshtein": "~2.0.4",
        "levn": "~0.3.0",
        "prelude-ls": "~1.1.2",
        "type-check": "~0.3.2",
        "wordwrap": "~1.0.0"
      }
    },
    "os-homedir": {
      "version": "1.0.2",
      "resolved": "https://registry.npmjs.org/os-homedir/-/os-homedir-1.0.2.tgz",
      "integrity": "sha1-/7xJiDNuDoM94MFox+8VISGqf7M=",
      "dev": true
    },
    "os-locale": {
      "version": "3.1.0",
      "resolved": "https://registry.npmjs.org/os-locale/-/os-locale-3.1.0.tgz",
      "integrity": "sha512-Z8l3R4wYWM40/52Z+S265okfFj8Kt2cC2MKY+xNi3kFs+XGI7WXu/I309QQQYbRW4ijiZ+yxs9pqEhJh0DqW3Q==",
      "dev": true,
      "requires": {
        "execa": "^1.0.0",
        "lcid": "^2.0.0",
        "mem": "^4.0.0"
      }
    },
    "os-tmpdir": {
      "version": "1.0.2",
      "resolved": "https://registry.npmjs.org/os-tmpdir/-/os-tmpdir-1.0.2.tgz",
      "integrity": "sha1-u+Z0BseaqFxc/sdm/lc0VV36EnQ=",
      "dev": true
    },
    "osenv": {
      "version": "0.1.5",
      "resolved": "https://registry.npmjs.org/osenv/-/osenv-0.1.5.tgz",
      "integrity": "sha512-0CWcCECdMVc2Rw3U5w9ZjqX6ga6ubk1xDVKxtBQPK7wis/0F2r9T6k4ydGYhecl7YUBxBVxhL5oisPsNxAPe2g==",
      "dev": true,
      "optional": true,
      "requires": {
        "os-homedir": "^1.0.0",
        "os-tmpdir": "^1.0.0"
      }
    },
    "p-defer": {
      "version": "1.0.0",
      "resolved": "https://registry.npmjs.org/p-defer/-/p-defer-1.0.0.tgz",
      "integrity": "sha1-n26xgvbJqozXQwBKfU+WsZaw+ww=",
      "dev": true
    },
    "p-finally": {
      "version": "1.0.0",
      "resolved": "https://registry.npmjs.org/p-finally/-/p-finally-1.0.0.tgz",
      "integrity": "sha1-P7z7FbiZpEEjs0ttzBi3JDNqLK4=",
      "dev": true
    },
    "p-is-promise": {
      "version": "2.1.0",
      "resolved": "https://registry.npmjs.org/p-is-promise/-/p-is-promise-2.1.0.tgz",
      "integrity": "sha512-Y3W0wlRPK8ZMRbNq97l4M5otioeA5lm1z7bkNkxCka8HSPjR0xRWmpCmc9utiaLP9Jb1eD8BgeIxTW4AIF45Pg==",
      "dev": true
    },
    "p-limit": {
      "version": "2.2.0",
      "resolved": "https://registry.npmjs.org/p-limit/-/p-limit-2.2.0.tgz",
      "integrity": "sha512-pZbTJpoUsCzV48Mc9Nh51VbwO0X9cuPFE8gYwx9BTCt9SF8/b7Zljd2fVgOxhIF/HDTKgpVzs+GPhyKfjLLFRQ==",
      "dev": true,
      "requires": {
        "p-try": "^2.0.0"
      }
    },
    "p-locate": {
      "version": "3.0.0",
      "resolved": false,
      "integrity": "sha512-x+12w/To+4GFfgJhBEpiDcLozRJGegY+Ei7/z0tSLkMmxGZNybVMSfWj9aJn8Z5Fc7dBUNJOOVgPv2H7IwulSQ==",
      "dev": true,
      "requires": {
        "p-limit": "^2.0.0"
      }
    },
    "p-map": {
      "version": "3.0.0",
      "resolved": "https://registry.npmjs.org/p-map/-/p-map-3.0.0.tgz",
      "integrity": "sha512-d3qXVTF/s+W+CdJ5A29wywV2n8CQQYahlgz2bFiA+4eVNJbHJodPZ+/gXwPGh0bOqA+j8S+6+ckmvLGPk1QpxQ==",
      "dev": true,
      "requires": {
        "aggregate-error": "^3.0.0"
      }
    },
    "p-try": {
      "version": "2.2.0",
      "resolved": "https://registry.npmjs.org/p-try/-/p-try-2.2.0.tgz",
      "integrity": "sha512-R4nPAVTAU0B9D35/Gk3uJf/7XYbQcyohSKdvAxIRSNghFl4e71hVoGnBNQz9cWaXxO2I10KTC+3jMdvvoKw6dQ==",
      "dev": true
    },
    "package-hash": {
      "version": "3.0.0",
      "resolved": "https://registry.npmjs.org/package-hash/-/package-hash-3.0.0.tgz",
      "integrity": "sha512-lOtmukMDVvtkL84rJHI7dpTYq+0rli8N2wlnqUcBuDWCfVhRUfOmnR9SsoHFMLpACvEV60dX7rd0rFaYDZI+FA==",
      "dev": true,
      "requires": {
        "graceful-fs": "^4.1.15",
        "hasha": "^3.0.0",
        "lodash.flattendeep": "^4.4.0",
        "release-zalgo": "^1.0.0"
      }
    },
    "parent-module": {
      "version": "1.0.1",
      "resolved": "https://registry.npmjs.org/parent-module/-/parent-module-1.0.1.tgz",
      "integrity": "sha512-GQ2EWRpQV8/o+Aw8YqtfZZPfNRWZYkbidE9k5rpl/hC3vtHHBfGm2Ifi6qWV+coDGkrUKZAxE3Lot5kcsRlh+g==",
      "dev": true,
      "requires": {
        "callsites": "^3.0.0"
      },
      "dependencies": {
        "callsites": {
          "version": "3.1.0",
          "resolved": "https://registry.npmjs.org/callsites/-/callsites-3.1.0.tgz",
          "integrity": "sha512-P8BjAsXvZS+VIDUI11hHCQEv74YT67YUi5JJFNWIqL235sBmjX4+qx9Muvls5ivyNENctx46xQLQ3aTuE7ssaQ==",
          "dev": true
        }
      }
    },
    "parse-json": {
      "version": "4.0.0",
      "resolved": "https://registry.npmjs.org/parse-json/-/parse-json-4.0.0.tgz",
      "integrity": "sha1-vjX1Qlvh9/bHRxhPmKeIy5lHfuA=",
      "dev": true,
      "requires": {
        "error-ex": "^1.3.1",
        "json-parse-better-errors": "^1.0.1"
      }
    },
    "parse-ms": {
      "version": "1.0.1",
      "resolved": "https://registry.npmjs.org/parse-ms/-/parse-ms-1.0.1.tgz",
      "integrity": "sha1-VjRtR0nXjyNDDKDHE4UK75GqNh0=",
      "dev": true
    },
    "pascalcase": {
      "version": "0.1.1",
      "resolved": "https://registry.npmjs.org/pascalcase/-/pascalcase-0.1.1.tgz",
      "integrity": "sha1-s2PlXoAGym/iF4TS2yK9FdeRfxQ=",
      "dev": true
    },
    "path-dirname": {
      "version": "1.0.2",
      "resolved": "https://registry.npmjs.org/path-dirname/-/path-dirname-1.0.2.tgz",
      "integrity": "sha1-zDPSTVJeCZpTiMAzbG4yuRYGCeA=",
      "dev": true
    },
    "path-exists": {
      "version": "3.0.0",
      "resolved": "https://registry.npmjs.org/path-exists/-/path-exists-3.0.0.tgz",
      "integrity": "sha1-zg6+ql94yxiSXqfYENe1mwEP1RU=",
      "dev": true
    },
    "path-is-absolute": {
      "version": "1.0.1",
      "resolved": "https://registry.npmjs.org/path-is-absolute/-/path-is-absolute-1.0.1.tgz",
      "integrity": "sha1-F0uSaHNVNP+8es5r9TpanhtcX18="
    },
    "path-key": {
      "version": "2.0.1",
      "resolved": "https://registry.npmjs.org/path-key/-/path-key-2.0.1.tgz",
      "integrity": "sha1-QRyttXTFoUDTpLGRDUDYDMn0C0A=",
      "dev": true
    },
    "path-parse": {
      "version": "1.0.6",
      "resolved": "https://registry.npmjs.org/path-parse/-/path-parse-1.0.6.tgz",
      "integrity": "sha512-GSmOT2EbHrINBf9SR7CDELwlJ8AENk3Qn7OikK4nFYAu3Ote2+JYNVvkpAEQm3/TLNEJFD/xZJjzyxg3KBWOzw==",
      "dev": true
    },
    "path-type": {
      "version": "3.0.0",
      "resolved": "https://registry.npmjs.org/path-type/-/path-type-3.0.0.tgz",
      "integrity": "sha512-T2ZUsdZFHgA3u4e5PfPbjd7HDDpxPnQb5jN0SrDsjNSuVXHJqtwTnWqG0B1jZrgmJ/7lj1EmVIByWt1gxGkWvg==",
      "dev": true,
      "requires": {
        "pify": "^3.0.0"
      },
      "dependencies": {
        "pify": {
          "version": "3.0.0",
          "resolved": "https://registry.npmjs.org/pify/-/pify-3.0.0.tgz",
          "integrity": "sha1-5aSs0sEB/fPZpNB/DbxNtJ3SgXY=",
          "dev": true
        }
      }
    },
    "performance-now": {
      "version": "2.1.0",
      "resolved": "https://registry.npmjs.org/performance-now/-/performance-now-2.1.0.tgz",
      "integrity": "sha1-Ywn04OX6kT7BxpMHrjZLSzd8nns=",
      "dev": true,
      "optional": true
    },
    "picomatch": {
      "version": "2.0.7",
      "resolved": "https://registry.npmjs.org/picomatch/-/picomatch-2.0.7.tgz",
      "integrity": "sha512-oLHIdio3tZ0qH76NybpeneBhYVj0QFTfXEFTc/B3zKQspYfYYkWYgFsmzo+4kvId/bQRcNkVeguI3y+CD22BtA==",
      "dev": true
    },
    "pidtree": {
      "version": "0.3.0",
      "resolved": "https://registry.npmjs.org/pidtree/-/pidtree-0.3.0.tgz",
      "integrity": "sha512-9CT4NFlDcosssyg8KVFltgokyKZIFjoBxw8CTGy+5F38Y1eQWrt8tRayiUOXE+zVKQnYu5BR8JjCtvK3BcnBhg==",
      "dev": true
    },
    "pify": {
      "version": "4.0.1",
      "resolved": "https://registry.npmjs.org/pify/-/pify-4.0.1.tgz",
      "integrity": "sha512-uB80kBFb/tfd68bVleG9T5GGsGPjJrLAUpR5PZIrhBnIaRTQRjqdJSsIKkOP6OAIFbj7GOrcudc5pNjZ+geV2g==",
      "dev": true
    },
    "pirates": {
      "version": "4.0.1",
      "resolved": "https://registry.npmjs.org/pirates/-/pirates-4.0.1.tgz",
      "integrity": "sha512-WuNqLTbMI3tmfef2TKxlQmAiLHKtFhlsCZnPIpuv2Ow0RDVO8lfy1Opf4NUzlMXLjPl+Men7AuVdX6TA+s+uGA==",
      "dev": true,
      "requires": {
        "node-modules-regexp": "^1.0.0"
      }
    },
    "pkg-dir": {
      "version": "3.0.0",
      "resolved": "https://registry.npmjs.org/pkg-dir/-/pkg-dir-3.0.0.tgz",
      "integrity": "sha512-/E57AYkoeQ25qkxMj5PBOVgF8Kiu/h7cYS30Z5+R7WaiCCBfLq58ZI/dSeaEKb9WVJV5n/03QwrN3IeWIFllvw==",
      "dev": true,
      "requires": {
        "find-up": "^3.0.0"
      }
    },
    "please-upgrade-node": {
      "version": "3.2.0",
      "resolved": "https://registry.npmjs.org/please-upgrade-node/-/please-upgrade-node-3.2.0.tgz",
      "integrity": "sha512-gQR3WpIgNIKwBMVLkpMUeR3e1/E1y42bqDQZfql+kDeXd8COYfM8PQA4X6y7a8u9Ua9FHmsrrmirW2vHs45hWg==",
      "dev": true,
      "requires": {
        "semver-compare": "^1.0.0"
      }
    },
    "plur": {
      "version": "1.0.0",
      "resolved": "https://registry.npmjs.org/plur/-/plur-1.0.0.tgz",
      "integrity": "sha1-24XGgU9eXlo7Se/CjWBP7GKXUVY=",
      "dev": true
    },
    "portfinder": {
      "version": "1.0.25",
      "resolved": "https://registry.npmjs.org/portfinder/-/portfinder-1.0.25.tgz",
      "integrity": "sha512-6ElJnHBbxVA1XSLgBp7G1FiCkQdlqGzuF7DswL5tcea+E8UpuvPU7beVAjjRwCioTS9ZluNbu+ZyRvgTsmqEBg==",
      "dev": true,
      "requires": {
        "async": "^2.6.2",
        "debug": "^3.1.1",
        "mkdirp": "^0.5.1"
      },
      "dependencies": {
        "debug": {
          "version": "3.2.6",
          "resolved": "https://registry.npmjs.org/debug/-/debug-3.2.6.tgz",
          "integrity": "sha512-mel+jf7nrtEl5Pn1Qx46zARXKDpBbvzezse7p7LqINmdoIk8PYP5SySaxEmYv6TZ0JyEKA1hsCId6DIhgITtWQ==",
          "dev": true,
          "requires": {
            "ms": "^2.1.1"
          }
        },
        "ms": {
          "version": "2.1.2",
          "resolved": "https://registry.npmjs.org/ms/-/ms-2.1.2.tgz",
          "integrity": "sha512-sGkPx+VjMtmA6MX27oA4FBFELFCZZ4S4XqeGOXCv68tT+jb3vk/RyaKWP0PTKyWtmLSM0b+adUTEvbs1PEaH2w==",
          "dev": true
        }
      }
    },
    "posix-character-classes": {
      "version": "0.1.1",
      "resolved": "https://registry.npmjs.org/posix-character-classes/-/posix-character-classes-0.1.1.tgz",
      "integrity": "sha1-AerA/jta9xoqbAL+q7jB/vfgDqs=",
      "dev": true
    },
    "postcss": {
      "version": "7.0.17",
      "resolved": "https://registry.npmjs.org/postcss/-/postcss-7.0.17.tgz",
      "integrity": "sha512-546ZowA+KZ3OasvQZHsbuEpysvwTZNGJv9EfyCQdsIDltPSWHAeTQ5fQy/Npi2ZDtLI3zs7Ps/p6wThErhm9fQ==",
      "dev": true,
      "requires": {
        "chalk": "^2.4.2",
        "source-map": "^0.6.1",
        "supports-color": "^6.1.0"
      },
      "dependencies": {
        "source-map": {
          "version": "0.6.1",
          "resolved": "https://registry.npmjs.org/source-map/-/source-map-0.6.1.tgz",
          "integrity": "sha512-UjgapumWlbMhkBgzT7Ykc5YXUT46F0iKu8SGXq0bcwP5dz/h0Plj6enJqjz1Zbq2l5WaqYnrVbwWOWMyF3F47g==",
          "dev": true
        },
        "supports-color": {
          "version": "6.1.0",
          "resolved": "https://registry.npmjs.org/supports-color/-/supports-color-6.1.0.tgz",
          "integrity": "sha512-qe1jfm1Mg7Nq/NSh6XE24gPXROEVsWHxC1LIx//XNlD9iw7YZQGjZNjYN7xGaEG6iKdA8EtNFW6R0gjnVXp+wQ==",
          "dev": true,
          "requires": {
            "has-flag": "^3.0.0"
          }
        }
      }
    },
    "postcss-calc": {
      "version": "7.0.1",
      "resolved": "https://registry.npmjs.org/postcss-calc/-/postcss-calc-7.0.1.tgz",
      "integrity": "sha512-oXqx0m6tb4N3JGdmeMSc/i91KppbYsFZKdH0xMOqK8V1rJlzrKlTdokz8ozUXLVejydRN6u2IddxpcijRj2FqQ==",
      "dev": true,
      "requires": {
        "css-unit-converter": "^1.1.1",
        "postcss": "^7.0.5",
        "postcss-selector-parser": "^5.0.0-rc.4",
        "postcss-value-parser": "^3.3.1"
      },
      "dependencies": {
        "postcss-value-parser": {
          "version": "3.3.1",
          "resolved": "https://registry.npmjs.org/postcss-value-parser/-/postcss-value-parser-3.3.1.tgz",
          "integrity": "sha512-pISE66AbVkp4fDQ7VHBwRNXzAAKJjw4Vw7nWI/+Q3vuly7SNfgYXvm6i5IgFylHGK5sP/xHAbB7N49OS4gWNyQ==",
          "dev": true
        }
      }
    },
    "postcss-cli": {
      "version": "6.1.3",
      "resolved": "https://registry.npmjs.org/postcss-cli/-/postcss-cli-6.1.3.tgz",
      "integrity": "sha512-eieqJU+OR1OFc/lQqMsDmROTJpoMZFvoAQ+82utBQ8/8qGMTfH9bBSPsTdsagYA8uvNzxHw2I2cNSSJkLAGhvw==",
      "dev": true,
      "requires": {
        "chalk": "^2.1.0",
        "chokidar": "^2.0.0",
        "dependency-graph": "^0.8.0",
        "fs-extra": "^7.0.0",
        "get-stdin": "^6.0.0",
        "globby": "^9.0.0",
        "postcss": "^7.0.0",
        "postcss-load-config": "^2.0.0",
        "postcss-reporter": "^6.0.0",
        "pretty-hrtime": "^1.0.3",
        "read-cache": "^1.0.0",
        "yargs": "^12.0.1"
      }
    },
    "postcss-colormin": {
      "version": "4.0.3",
      "resolved": "https://registry.npmjs.org/postcss-colormin/-/postcss-colormin-4.0.3.tgz",
      "integrity": "sha512-WyQFAdDZpExQh32j0U0feWisZ0dmOtPl44qYmJKkq9xFWY3p+4qnRzCHeNrkeRhwPHz9bQ3mo0/yVkaply0MNw==",
      "dev": true,
      "requires": {
        "browserslist": "^4.0.0",
        "color": "^3.0.0",
        "has": "^1.0.0",
        "postcss": "^7.0.0",
        "postcss-value-parser": "^3.0.0"
      },
      "dependencies": {
        "postcss-value-parser": {
          "version": "3.3.1",
          "resolved": "https://registry.npmjs.org/postcss-value-parser/-/postcss-value-parser-3.3.1.tgz",
          "integrity": "sha512-pISE66AbVkp4fDQ7VHBwRNXzAAKJjw4Vw7nWI/+Q3vuly7SNfgYXvm6i5IgFylHGK5sP/xHAbB7N49OS4gWNyQ==",
          "dev": true
        }
      }
    },
    "postcss-convert-values": {
      "version": "4.0.1",
      "resolved": "https://registry.npmjs.org/postcss-convert-values/-/postcss-convert-values-4.0.1.tgz",
      "integrity": "sha512-Kisdo1y77KUC0Jmn0OXU/COOJbzM8cImvw1ZFsBgBgMgb1iL23Zs/LXRe3r+EZqM3vGYKdQ2YJVQ5VkJI+zEJQ==",
      "dev": true,
      "requires": {
        "postcss": "^7.0.0",
        "postcss-value-parser": "^3.0.0"
      },
      "dependencies": {
        "postcss-value-parser": {
          "version": "3.3.1",
          "resolved": "https://registry.npmjs.org/postcss-value-parser/-/postcss-value-parser-3.3.1.tgz",
          "integrity": "sha512-pISE66AbVkp4fDQ7VHBwRNXzAAKJjw4Vw7nWI/+Q3vuly7SNfgYXvm6i5IgFylHGK5sP/xHAbB7N49OS4gWNyQ==",
          "dev": true
        }
      }
    },
    "postcss-discard-comments": {
      "version": "4.0.2",
      "resolved": "https://registry.npmjs.org/postcss-discard-comments/-/postcss-discard-comments-4.0.2.tgz",
      "integrity": "sha512-RJutN259iuRf3IW7GZyLM5Sw4GLTOH8FmsXBnv8Ab/Tc2k4SR4qbV4DNbyyY4+Sjo362SyDmW2DQ7lBSChrpkg==",
      "dev": true,
      "requires": {
        "postcss": "^7.0.0"
      }
    },
    "postcss-discard-duplicates": {
      "version": "4.0.2",
      "resolved": "https://registry.npmjs.org/postcss-discard-duplicates/-/postcss-discard-duplicates-4.0.2.tgz",
      "integrity": "sha512-ZNQfR1gPNAiXZhgENFfEglF93pciw0WxMkJeVmw8eF+JZBbMD7jp6C67GqJAXVZP2BWbOztKfbsdmMp/k8c6oQ==",
      "dev": true,
      "requires": {
        "postcss": "^7.0.0"
      }
    },
    "postcss-discard-empty": {
      "version": "4.0.1",
      "resolved": "https://registry.npmjs.org/postcss-discard-empty/-/postcss-discard-empty-4.0.1.tgz",
      "integrity": "sha512-B9miTzbznhDjTfjvipfHoqbWKwd0Mj+/fL5s1QOz06wufguil+Xheo4XpOnc4NqKYBCNqqEzgPv2aPBIJLox0w==",
      "dev": true,
      "requires": {
        "postcss": "^7.0.0"
      }
    },
    "postcss-discard-overridden": {
      "version": "4.0.1",
      "resolved": "https://registry.npmjs.org/postcss-discard-overridden/-/postcss-discard-overridden-4.0.1.tgz",
      "integrity": "sha512-IYY2bEDD7g1XM1IDEsUT4//iEYCxAmP5oDSFMVU/JVvT7gh+l4fmjciLqGgwjdWpQIdb0Che2VX00QObS5+cTg==",
      "dev": true,
      "requires": {
        "postcss": "^7.0.0"
      }
    },
    "postcss-load-config": {
      "version": "2.1.0",
      "resolved": "https://registry.npmjs.org/postcss-load-config/-/postcss-load-config-2.1.0.tgz",
      "integrity": "sha512-4pV3JJVPLd5+RueiVVB+gFOAa7GWc25XQcMp86Zexzke69mKf6Nx9LRcQywdz7yZI9n1udOxmLuAwTBypypF8Q==",
      "dev": true,
      "requires": {
        "cosmiconfig": "^5.0.0",
        "import-cwd": "^2.0.0"
      }
    },
    "postcss-merge-longhand": {
      "version": "4.0.11",
      "resolved": "https://registry.npmjs.org/postcss-merge-longhand/-/postcss-merge-longhand-4.0.11.tgz",
      "integrity": "sha512-alx/zmoeXvJjp7L4mxEMjh8lxVlDFX1gqWHzaaQewwMZiVhLo42TEClKaeHbRf6J7j82ZOdTJ808RtN0ZOZwvw==",
      "dev": true,
      "requires": {
        "css-color-names": "0.0.4",
        "postcss": "^7.0.0",
        "postcss-value-parser": "^3.0.0",
        "stylehacks": "^4.0.0"
      },
      "dependencies": {
        "postcss-value-parser": {
          "version": "3.3.1",
          "resolved": "https://registry.npmjs.org/postcss-value-parser/-/postcss-value-parser-3.3.1.tgz",
          "integrity": "sha512-pISE66AbVkp4fDQ7VHBwRNXzAAKJjw4Vw7nWI/+Q3vuly7SNfgYXvm6i5IgFylHGK5sP/xHAbB7N49OS4gWNyQ==",
          "dev": true
        }
      }
    },
    "postcss-merge-rules": {
      "version": "4.0.3",
      "resolved": "https://registry.npmjs.org/postcss-merge-rules/-/postcss-merge-rules-4.0.3.tgz",
      "integrity": "sha512-U7e3r1SbvYzO0Jr3UT/zKBVgYYyhAz0aitvGIYOYK5CPmkNih+WDSsS5tvPrJ8YMQYlEMvsZIiqmn7HdFUaeEQ==",
      "dev": true,
      "requires": {
        "browserslist": "^4.0.0",
        "caniuse-api": "^3.0.0",
        "cssnano-util-same-parent": "^4.0.0",
        "postcss": "^7.0.0",
        "postcss-selector-parser": "^3.0.0",
        "vendors": "^1.0.0"
      },
      "dependencies": {
        "postcss-selector-parser": {
          "version": "3.1.1",
          "resolved": "https://registry.npmjs.org/postcss-selector-parser/-/postcss-selector-parser-3.1.1.tgz",
          "integrity": "sha1-T4dfSvsMllc9XPTXQBGu4lCn6GU=",
          "dev": true,
          "requires": {
            "dot-prop": "^4.1.1",
            "indexes-of": "^1.0.1",
            "uniq": "^1.0.1"
          }
        }
      }
    },
    "postcss-minify-font-values": {
      "version": "4.0.2",
      "resolved": "https://registry.npmjs.org/postcss-minify-font-values/-/postcss-minify-font-values-4.0.2.tgz",
      "integrity": "sha512-j85oO6OnRU9zPf04+PZv1LYIYOprWm6IA6zkXkrJXyRveDEuQggG6tvoy8ir8ZwjLxLuGfNkCZEQG7zan+Hbtg==",
      "dev": true,
      "requires": {
        "postcss": "^7.0.0",
        "postcss-value-parser": "^3.0.0"
      },
      "dependencies": {
        "postcss-value-parser": {
          "version": "3.3.1",
          "resolved": "https://registry.npmjs.org/postcss-value-parser/-/postcss-value-parser-3.3.1.tgz",
          "integrity": "sha512-pISE66AbVkp4fDQ7VHBwRNXzAAKJjw4Vw7nWI/+Q3vuly7SNfgYXvm6i5IgFylHGK5sP/xHAbB7N49OS4gWNyQ==",
          "dev": true
        }
      }
    },
    "postcss-minify-gradients": {
      "version": "4.0.2",
      "resolved": "https://registry.npmjs.org/postcss-minify-gradients/-/postcss-minify-gradients-4.0.2.tgz",
      "integrity": "sha512-qKPfwlONdcf/AndP1U8SJ/uzIJtowHlMaSioKzebAXSG4iJthlWC9iSWznQcX4f66gIWX44RSA841HTHj3wK+Q==",
      "dev": true,
      "requires": {
        "cssnano-util-get-arguments": "^4.0.0",
        "is-color-stop": "^1.0.0",
        "postcss": "^7.0.0",
        "postcss-value-parser": "^3.0.0"
      },
      "dependencies": {
        "postcss-value-parser": {
          "version": "3.3.1",
          "resolved": "https://registry.npmjs.org/postcss-value-parser/-/postcss-value-parser-3.3.1.tgz",
          "integrity": "sha512-pISE66AbVkp4fDQ7VHBwRNXzAAKJjw4Vw7nWI/+Q3vuly7SNfgYXvm6i5IgFylHGK5sP/xHAbB7N49OS4gWNyQ==",
          "dev": true
        }
      }
    },
    "postcss-minify-params": {
      "version": "4.0.2",
      "resolved": "https://registry.npmjs.org/postcss-minify-params/-/postcss-minify-params-4.0.2.tgz",
      "integrity": "sha512-G7eWyzEx0xL4/wiBBJxJOz48zAKV2WG3iZOqVhPet/9geefm/Px5uo1fzlHu+DOjT+m0Mmiz3jkQzVHe6wxAWg==",
      "dev": true,
      "requires": {
        "alphanum-sort": "^1.0.0",
        "browserslist": "^4.0.0",
        "cssnano-util-get-arguments": "^4.0.0",
        "postcss": "^7.0.0",
        "postcss-value-parser": "^3.0.0",
        "uniqs": "^2.0.0"
      },
      "dependencies": {
        "postcss-value-parser": {
          "version": "3.3.1",
          "resolved": "https://registry.npmjs.org/postcss-value-parser/-/postcss-value-parser-3.3.1.tgz",
          "integrity": "sha512-pISE66AbVkp4fDQ7VHBwRNXzAAKJjw4Vw7nWI/+Q3vuly7SNfgYXvm6i5IgFylHGK5sP/xHAbB7N49OS4gWNyQ==",
          "dev": true
        }
      }
    },
    "postcss-minify-selectors": {
      "version": "4.0.2",
      "resolved": "https://registry.npmjs.org/postcss-minify-selectors/-/postcss-minify-selectors-4.0.2.tgz",
      "integrity": "sha512-D5S1iViljXBj9kflQo4YutWnJmwm8VvIsU1GeXJGiG9j8CIg9zs4voPMdQDUmIxetUOh60VilsNzCiAFTOqu3g==",
      "dev": true,
      "requires": {
        "alphanum-sort": "^1.0.0",
        "has": "^1.0.0",
        "postcss": "^7.0.0",
        "postcss-selector-parser": "^3.0.0"
      },
      "dependencies": {
        "postcss-selector-parser": {
          "version": "3.1.1",
          "resolved": "https://registry.npmjs.org/postcss-selector-parser/-/postcss-selector-parser-3.1.1.tgz",
          "integrity": "sha1-T4dfSvsMllc9XPTXQBGu4lCn6GU=",
          "dev": true,
          "requires": {
            "dot-prop": "^4.1.1",
            "indexes-of": "^1.0.1",
            "uniq": "^1.0.1"
          }
        }
      }
    },
    "postcss-normalize-charset": {
      "version": "4.0.1",
      "resolved": "https://registry.npmjs.org/postcss-normalize-charset/-/postcss-normalize-charset-4.0.1.tgz",
      "integrity": "sha512-gMXCrrlWh6G27U0hF3vNvR3w8I1s2wOBILvA87iNXaPvSNo5uZAMYsZG7XjCUf1eVxuPfyL4TJ7++SGZLc9A3g==",
      "dev": true,
      "requires": {
        "postcss": "^7.0.0"
      }
    },
    "postcss-normalize-display-values": {
      "version": "4.0.2",
      "resolved": "https://registry.npmjs.org/postcss-normalize-display-values/-/postcss-normalize-display-values-4.0.2.tgz",
      "integrity": "sha512-3F2jcsaMW7+VtRMAqf/3m4cPFhPD3EFRgNs18u+k3lTJJlVe7d0YPO+bnwqo2xg8YiRpDXJI2u8A0wqJxMsQuQ==",
      "dev": true,
      "requires": {
        "cssnano-util-get-match": "^4.0.0",
        "postcss": "^7.0.0",
        "postcss-value-parser": "^3.0.0"
      },
      "dependencies": {
        "postcss-value-parser": {
          "version": "3.3.1",
          "resolved": "https://registry.npmjs.org/postcss-value-parser/-/postcss-value-parser-3.3.1.tgz",
          "integrity": "sha512-pISE66AbVkp4fDQ7VHBwRNXzAAKJjw4Vw7nWI/+Q3vuly7SNfgYXvm6i5IgFylHGK5sP/xHAbB7N49OS4gWNyQ==",
          "dev": true
        }
      }
    },
    "postcss-normalize-positions": {
      "version": "4.0.2",
      "resolved": "https://registry.npmjs.org/postcss-normalize-positions/-/postcss-normalize-positions-4.0.2.tgz",
      "integrity": "sha512-Dlf3/9AxpxE+NF1fJxYDeggi5WwV35MXGFnnoccP/9qDtFrTArZ0D0R+iKcg5WsUd8nUYMIl8yXDCtcrT8JrdA==",
      "dev": true,
      "requires": {
        "cssnano-util-get-arguments": "^4.0.0",
        "has": "^1.0.0",
        "postcss": "^7.0.0",
        "postcss-value-parser": "^3.0.0"
      },
      "dependencies": {
        "postcss-value-parser": {
          "version": "3.3.1",
          "resolved": "https://registry.npmjs.org/postcss-value-parser/-/postcss-value-parser-3.3.1.tgz",
          "integrity": "sha512-pISE66AbVkp4fDQ7VHBwRNXzAAKJjw4Vw7nWI/+Q3vuly7SNfgYXvm6i5IgFylHGK5sP/xHAbB7N49OS4gWNyQ==",
          "dev": true
        }
      }
    },
    "postcss-normalize-repeat-style": {
      "version": "4.0.2",
      "resolved": "https://registry.npmjs.org/postcss-normalize-repeat-style/-/postcss-normalize-repeat-style-4.0.2.tgz",
      "integrity": "sha512-qvigdYYMpSuoFs3Is/f5nHdRLJN/ITA7huIoCyqqENJe9PvPmLhNLMu7QTjPdtnVf6OcYYO5SHonx4+fbJE1+Q==",
      "dev": true,
      "requires": {
        "cssnano-util-get-arguments": "^4.0.0",
        "cssnano-util-get-match": "^4.0.0",
        "postcss": "^7.0.0",
        "postcss-value-parser": "^3.0.0"
      },
      "dependencies": {
        "postcss-value-parser": {
          "version": "3.3.1",
          "resolved": "https://registry.npmjs.org/postcss-value-parser/-/postcss-value-parser-3.3.1.tgz",
          "integrity": "sha512-pISE66AbVkp4fDQ7VHBwRNXzAAKJjw4Vw7nWI/+Q3vuly7SNfgYXvm6i5IgFylHGK5sP/xHAbB7N49OS4gWNyQ==",
          "dev": true
        }
      }
    },
    "postcss-normalize-string": {
      "version": "4.0.2",
      "resolved": "https://registry.npmjs.org/postcss-normalize-string/-/postcss-normalize-string-4.0.2.tgz",
      "integrity": "sha512-RrERod97Dnwqq49WNz8qo66ps0swYZDSb6rM57kN2J+aoyEAJfZ6bMx0sx/F9TIEX0xthPGCmeyiam/jXif0eA==",
      "dev": true,
      "requires": {
        "has": "^1.0.0",
        "postcss": "^7.0.0",
        "postcss-value-parser": "^3.0.0"
      },
      "dependencies": {
        "postcss-value-parser": {
          "version": "3.3.1",
          "resolved": "https://registry.npmjs.org/postcss-value-parser/-/postcss-value-parser-3.3.1.tgz",
          "integrity": "sha512-pISE66AbVkp4fDQ7VHBwRNXzAAKJjw4Vw7nWI/+Q3vuly7SNfgYXvm6i5IgFylHGK5sP/xHAbB7N49OS4gWNyQ==",
          "dev": true
        }
      }
    },
    "postcss-normalize-timing-functions": {
      "version": "4.0.2",
      "resolved": "https://registry.npmjs.org/postcss-normalize-timing-functions/-/postcss-normalize-timing-functions-4.0.2.tgz",
      "integrity": "sha512-acwJY95edP762e++00Ehq9L4sZCEcOPyaHwoaFOhIwWCDfik6YvqsYNxckee65JHLKzuNSSmAdxwD2Cud1Z54A==",
      "dev": true,
      "requires": {
        "cssnano-util-get-match": "^4.0.0",
        "postcss": "^7.0.0",
        "postcss-value-parser": "^3.0.0"
      },
      "dependencies": {
        "postcss-value-parser": {
          "version": "3.3.1",
          "resolved": "https://registry.npmjs.org/postcss-value-parser/-/postcss-value-parser-3.3.1.tgz",
          "integrity": "sha512-pISE66AbVkp4fDQ7VHBwRNXzAAKJjw4Vw7nWI/+Q3vuly7SNfgYXvm6i5IgFylHGK5sP/xHAbB7N49OS4gWNyQ==",
          "dev": true
        }
      }
    },
    "postcss-normalize-unicode": {
      "version": "4.0.1",
      "resolved": "https://registry.npmjs.org/postcss-normalize-unicode/-/postcss-normalize-unicode-4.0.1.tgz",
      "integrity": "sha512-od18Uq2wCYn+vZ/qCOeutvHjB5jm57ToxRaMeNuf0nWVHaP9Hua56QyMF6fs/4FSUnVIw0CBPsU0K4LnBPwYwg==",
      "dev": true,
      "requires": {
        "browserslist": "^4.0.0",
        "postcss": "^7.0.0",
        "postcss-value-parser": "^3.0.0"
      },
      "dependencies": {
        "postcss-value-parser": {
          "version": "3.3.1",
          "resolved": "https://registry.npmjs.org/postcss-value-parser/-/postcss-value-parser-3.3.1.tgz",
          "integrity": "sha512-pISE66AbVkp4fDQ7VHBwRNXzAAKJjw4Vw7nWI/+Q3vuly7SNfgYXvm6i5IgFylHGK5sP/xHAbB7N49OS4gWNyQ==",
          "dev": true
        }
      }
    },
    "postcss-normalize-url": {
      "version": "4.0.1",
      "resolved": "https://registry.npmjs.org/postcss-normalize-url/-/postcss-normalize-url-4.0.1.tgz",
      "integrity": "sha512-p5oVaF4+IHwu7VpMan/SSpmpYxcJMtkGppYf0VbdH5B6hN8YNmVyJLuY9FmLQTzY3fag5ESUUHDqM+heid0UVA==",
      "dev": true,
      "requires": {
        "is-absolute-url": "^2.0.0",
        "normalize-url": "^3.0.0",
        "postcss": "^7.0.0",
        "postcss-value-parser": "^3.0.0"
      },
      "dependencies": {
        "postcss-value-parser": {
          "version": "3.3.1",
          "resolved": "https://registry.npmjs.org/postcss-value-parser/-/postcss-value-parser-3.3.1.tgz",
          "integrity": "sha512-pISE66AbVkp4fDQ7VHBwRNXzAAKJjw4Vw7nWI/+Q3vuly7SNfgYXvm6i5IgFylHGK5sP/xHAbB7N49OS4gWNyQ==",
          "dev": true
        }
      }
    },
    "postcss-normalize-whitespace": {
      "version": "4.0.2",
      "resolved": "https://registry.npmjs.org/postcss-normalize-whitespace/-/postcss-normalize-whitespace-4.0.2.tgz",
      "integrity": "sha512-tO8QIgrsI3p95r8fyqKV+ufKlSHh9hMJqACqbv2XknufqEDhDvbguXGBBqxw9nsQoXWf0qOqppziKJKHMD4GtA==",
      "dev": true,
      "requires": {
        "postcss": "^7.0.0",
        "postcss-value-parser": "^3.0.0"
      },
      "dependencies": {
        "postcss-value-parser": {
          "version": "3.3.1",
          "resolved": "https://registry.npmjs.org/postcss-value-parser/-/postcss-value-parser-3.3.1.tgz",
          "integrity": "sha512-pISE66AbVkp4fDQ7VHBwRNXzAAKJjw4Vw7nWI/+Q3vuly7SNfgYXvm6i5IgFylHGK5sP/xHAbB7N49OS4gWNyQ==",
          "dev": true
        }
      }
    },
    "postcss-ordered-values": {
      "version": "4.1.2",
      "resolved": "https://registry.npmjs.org/postcss-ordered-values/-/postcss-ordered-values-4.1.2.tgz",
      "integrity": "sha512-2fCObh5UanxvSxeXrtLtlwVThBvHn6MQcu4ksNT2tsaV2Fg76R2CV98W7wNSlX+5/pFwEyaDwKLLoEV7uRybAw==",
      "dev": true,
      "requires": {
        "cssnano-util-get-arguments": "^4.0.0",
        "postcss": "^7.0.0",
        "postcss-value-parser": "^3.0.0"
      },
      "dependencies": {
        "postcss-value-parser": {
          "version": "3.3.1",
          "resolved": "https://registry.npmjs.org/postcss-value-parser/-/postcss-value-parser-3.3.1.tgz",
          "integrity": "sha512-pISE66AbVkp4fDQ7VHBwRNXzAAKJjw4Vw7nWI/+Q3vuly7SNfgYXvm6i5IgFylHGK5sP/xHAbB7N49OS4gWNyQ==",
          "dev": true
        }
      }
    },
    "postcss-reduce-initial": {
      "version": "4.0.3",
      "resolved": "https://registry.npmjs.org/postcss-reduce-initial/-/postcss-reduce-initial-4.0.3.tgz",
      "integrity": "sha512-gKWmR5aUulSjbzOfD9AlJiHCGH6AEVLaM0AV+aSioxUDd16qXP1PCh8d1/BGVvpdWn8k/HiK7n6TjeoXN1F7DA==",
      "dev": true,
      "requires": {
        "browserslist": "^4.0.0",
        "caniuse-api": "^3.0.0",
        "has": "^1.0.0",
        "postcss": "^7.0.0"
      }
    },
    "postcss-reduce-transforms": {
      "version": "4.0.2",
      "resolved": "https://registry.npmjs.org/postcss-reduce-transforms/-/postcss-reduce-transforms-4.0.2.tgz",
      "integrity": "sha512-EEVig1Q2QJ4ELpJXMZR8Vt5DQx8/mo+dGWSR7vWXqcob2gQLyQGsionYcGKATXvQzMPn6DSN1vTN7yFximdIAg==",
      "dev": true,
      "requires": {
        "cssnano-util-get-match": "^4.0.0",
        "has": "^1.0.0",
        "postcss": "^7.0.0",
        "postcss-value-parser": "^3.0.0"
      },
      "dependencies": {
        "postcss-value-parser": {
          "version": "3.3.1",
          "resolved": "https://registry.npmjs.org/postcss-value-parser/-/postcss-value-parser-3.3.1.tgz",
          "integrity": "sha512-pISE66AbVkp4fDQ7VHBwRNXzAAKJjw4Vw7nWI/+Q3vuly7SNfgYXvm6i5IgFylHGK5sP/xHAbB7N49OS4gWNyQ==",
          "dev": true
        }
      }
    },
    "postcss-reporter": {
      "version": "6.0.1",
      "resolved": "https://registry.npmjs.org/postcss-reporter/-/postcss-reporter-6.0.1.tgz",
      "integrity": "sha512-LpmQjfRWyabc+fRygxZjpRxfhRf9u/fdlKf4VHG4TSPbV2XNsuISzYW1KL+1aQzx53CAppa1bKG4APIB/DOXXw==",
      "dev": true,
      "requires": {
        "chalk": "^2.4.1",
        "lodash": "^4.17.11",
        "log-symbols": "^2.2.0",
        "postcss": "^7.0.7"
      }
    },
    "postcss-selector-parser": {
      "version": "5.0.0",
      "resolved": "https://registry.npmjs.org/postcss-selector-parser/-/postcss-selector-parser-5.0.0.tgz",
      "integrity": "sha512-w+zLE5Jhg6Liz8+rQOWEAwtwkyqpfnmsinXjXg6cY7YIONZZtgvE0v2O0uhQBs0peNomOJwWRKt6JBfTdTd3OQ==",
      "dev": true,
      "requires": {
        "cssesc": "^2.0.0",
        "indexes-of": "^1.0.1",
        "uniq": "^1.0.1"
      }
    },
    "postcss-svgo": {
      "version": "4.0.2",
      "resolved": "https://registry.npmjs.org/postcss-svgo/-/postcss-svgo-4.0.2.tgz",
      "integrity": "sha512-C6wyjo3VwFm0QgBy+Fu7gCYOkCmgmClghO+pjcxvrcBKtiKt0uCF+hvbMO1fyv5BMImRK90SMb+dwUnfbGd+jw==",
      "dev": true,
      "requires": {
        "is-svg": "^3.0.0",
        "postcss": "^7.0.0",
        "postcss-value-parser": "^3.0.0",
        "svgo": "^1.0.0"
      },
      "dependencies": {
        "postcss-value-parser": {
          "version": "3.3.1",
          "resolved": "https://registry.npmjs.org/postcss-value-parser/-/postcss-value-parser-3.3.1.tgz",
          "integrity": "sha512-pISE66AbVkp4fDQ7VHBwRNXzAAKJjw4Vw7nWI/+Q3vuly7SNfgYXvm6i5IgFylHGK5sP/xHAbB7N49OS4gWNyQ==",
          "dev": true
        }
      }
    },
    "postcss-unique-selectors": {
      "version": "4.0.1",
      "resolved": "https://registry.npmjs.org/postcss-unique-selectors/-/postcss-unique-selectors-4.0.1.tgz",
      "integrity": "sha512-+JanVaryLo9QwZjKrmJgkI4Fn8SBgRO6WXQBJi7KiAVPlmxikB5Jzc4EvXMT2H0/m0RjrVVm9rGNhZddm/8Spg==",
      "dev": true,
      "requires": {
        "alphanum-sort": "^1.0.0",
        "postcss": "^7.0.0",
        "uniqs": "^2.0.0"
      }
    },
    "postcss-value-parser": {
      "version": "4.0.2",
      "resolved": "https://registry.npmjs.org/postcss-value-parser/-/postcss-value-parser-4.0.2.tgz",
      "integrity": "sha512-LmeoohTpp/K4UiyQCwuGWlONxXamGzCMtFxLq4W1nZVGIQLYvMCJx3yAF9qyyuFpflABI9yVdtJAqbihOsCsJQ==",
      "dev": true
    },
    "prelude-ls": {
      "version": "1.1.2",
      "resolved": "https://registry.npmjs.org/prelude-ls/-/prelude-ls-1.1.2.tgz",
      "integrity": "sha1-IZMqVJ9eUv/ZqCf1cOBL5iqX2lQ=",
      "dev": true
    },
    "pretty-hrtime": {
      "version": "1.0.3",
      "resolved": "http://registry.npmjs.org/pretty-hrtime/-/pretty-hrtime-1.0.3.tgz",
      "integrity": "sha1-t+PqQkNaTJsnWdmeDyAesZWALuE=",
      "dev": true
    },
    "pretty-ms": {
      "version": "2.1.0",
      "resolved": "https://registry.npmjs.org/pretty-ms/-/pretty-ms-2.1.0.tgz",
      "integrity": "sha1-QlfCVt8/sLRR1q/6qwIYhBJpgdw=",
      "dev": true,
      "requires": {
        "is-finite": "^1.0.1",
        "parse-ms": "^1.0.0",
        "plur": "^1.0.0"
      }
    },
    "private": {
      "version": "0.1.8",
      "resolved": "https://registry.npmjs.org/private/-/private-0.1.8.tgz",
      "integrity": "sha512-VvivMrbvd2nKkiG38qjULzlc+4Vx4wm/whI9pQD35YrARNnhxeiRktSOhSukRLFNlzg6Br/cJPet5J/u19r/mg==",
      "dev": true
    },
    "process-nextick-args": {
      "version": "2.0.1",
      "resolved": "https://registry.npmjs.org/process-nextick-args/-/process-nextick-args-2.0.1.tgz",
      "integrity": "sha512-3ouUOpQhtgrbOa17J7+uxOTpITYWaGP7/AhoR3+A+/1e9skrzelGi/dXzEYyvbxubEF6Wn2ypscTKiKJFFn1ag==",
      "dev": true
    },
    "progress": {
      "version": "2.0.3",
      "resolved": "https://registry.npmjs.org/progress/-/progress-2.0.3.tgz",
      "integrity": "sha512-7PiHtLll5LdnKIMw100I+8xJXR5gW2QwWYkT6iJva0bXitZKa/XMrSbdmg3r2Xnaidz9Qumd0VPaMrZlF9V9sA==",
      "dev": true
    },
    "promise": {
      "version": "7.3.1",
      "resolved": "https://registry.npmjs.org/promise/-/promise-7.3.1.tgz",
      "integrity": "sha512-nolQXZ/4L+bP/UGlkfaIujX9BKxGwmQ9OT4mOt5yvy8iK1h3wqTEJCijzGANTCCl9nWjY41juyAn2K3Q1hLLTg==",
      "dev": true,
      "optional": true,
      "requires": {
        "asap": "~2.0.3"
      }
    },
    "prr": {
      "version": "1.0.1",
      "resolved": "https://registry.npmjs.org/prr/-/prr-1.0.1.tgz",
      "integrity": "sha1-0/wRS6BplaRexok/SEzrHXj19HY=",
      "dev": true,
      "optional": true
    },
    "pseudomap": {
      "version": "1.0.2",
      "resolved": "https://registry.npmjs.org/pseudomap/-/pseudomap-1.0.2.tgz",
      "integrity": "sha1-8FKijacOYYkX7wqKw0wa5aaChrM=",
      "dev": true
    },
    "psl": {
      "version": "1.4.0",
      "resolved": "https://registry.npmjs.org/psl/-/psl-1.4.0.tgz",
      "integrity": "sha512-HZzqCGPecFLyoRj5HLfuDSKYTJkAfB5thKBIkRHtGjWwY7p1dAyveIbXIq4tO0KYfDF2tHqPUgY9SDnGm00uFw==",
      "dev": true,
      "optional": true
    },
    "pump": {
      "version": "3.0.0",
      "resolved": "https://registry.npmjs.org/pump/-/pump-3.0.0.tgz",
      "integrity": "sha512-LwZy+p3SFs1Pytd/jYct4wpv49HiYCqd9Rlc5ZVdk0V+8Yzv6jR5Blk3TRmPL1ft69TxP0IMZGJ+WPFU2BFhww==",
      "dev": true,
      "requires": {
        "end-of-stream": "^1.1.0",
        "once": "^1.3.1"
      }
    },
    "punycode": {
      "version": "2.1.1",
      "resolved": "https://registry.npmjs.org/punycode/-/punycode-2.1.1.tgz",
      "integrity": "sha512-XRsRjdf+j5ml+y/6GKHPZbrF/8p2Yga0JPtdqTIY2Xe5ohJPD9saDJJLPvp9+NSBprVvevdXZybnj2cv8OEd0A==",
      "dev": true
    },
    "q": {
      "version": "1.5.1",
      "resolved": "https://registry.npmjs.org/q/-/q-1.5.1.tgz",
      "integrity": "sha1-fjL3W0E4EpHQRhHxvxQQmsAGUdc=",
      "dev": true
    },
    "qs": {
      "version": "6.9.1",
      "resolved": "https://registry.npmjs.org/qs/-/qs-6.9.1.tgz",
      "integrity": "sha512-Cxm7/SS/y/Z3MHWSxXb8lIFqgqBowP5JMlTUFyJN88y0SGQhVmZnqFK/PeuMX9LzUyWsqqhNxIyg0jlzq946yA==",
      "dev": true
    },
    "rc": {
      "version": "1.2.8",
      "resolved": "https://registry.npmjs.org/rc/-/rc-1.2.8.tgz",
      "integrity": "sha512-y3bGgqKj3QBdxLbLkomlohkvsA8gdAiUQlSBJnBhfn+BPxg4bc62d8TcBW15wavDfgexCgccckhcZvywyQYPOw==",
      "dev": true,
      "optional": true,
      "requires": {
        "deep-extend": "^0.6.0",
        "ini": "~1.3.0",
        "minimist": "^1.2.0",
        "strip-json-comments": "~2.0.1"
      },
      "dependencies": {
        "minimist": {
          "version": "1.2.0",
          "resolved": "https://registry.npmjs.org/minimist/-/minimist-1.2.0.tgz",
          "integrity": "sha1-o1AIsg9BOD7sH7kU9M1d95omQoQ=",
          "dev": true,
          "optional": true
        },
        "strip-json-comments": {
          "version": "2.0.1",
          "resolved": "https://registry.npmjs.org/strip-json-comments/-/strip-json-comments-2.0.1.tgz",
          "integrity": "sha1-PFMZQukIwml8DsNEhYwobHygpgo=",
          "dev": true,
          "optional": true
        }
      }
    },
    "re-emitter": {
      "version": "1.1.3",
      "resolved": "https://registry.npmjs.org/re-emitter/-/re-emitter-1.1.3.tgz",
      "integrity": "sha1-+p4xn/3u6zWycpbvDz03TawvUqc=",
      "dev": true
    },
    "read-cache": {
      "version": "1.0.0",
      "resolved": "https://registry.npmjs.org/read-cache/-/read-cache-1.0.0.tgz",
      "integrity": "sha1-5mTvMRYRZsl1HNvo28+GtftY93Q=",
      "dev": true,
      "requires": {
        "pify": "^2.3.0"
      },
      "dependencies": {
        "pify": {
          "version": "2.3.0",
          "resolved": "https://registry.npmjs.org/pify/-/pify-2.3.0.tgz",
          "integrity": "sha1-7RQaasBDqEnqWISY59yosVMw6Qw=",
          "dev": true
        }
      }
    },
    "read-pkg": {
      "version": "3.0.0",
      "resolved": "https://registry.npmjs.org/read-pkg/-/read-pkg-3.0.0.tgz",
      "integrity": "sha1-nLxoaXj+5l0WwA4rGcI3/Pbjg4k=",
      "dev": true,
      "requires": {
        "load-json-file": "^4.0.0",
        "normalize-package-data": "^2.3.2",
        "path-type": "^3.0.0"
      }
    },
    "read-pkg-up": {
      "version": "4.0.0",
      "resolved": "https://registry.npmjs.org/read-pkg-up/-/read-pkg-up-4.0.0.tgz",
      "integrity": "sha512-6etQSH7nJGsK0RbG/2TeDzZFa8shjQ1um+SwQQ5cwKy0dhSXdOncEhb1CPpvQG4h7FyOV6EB6YlV0yJvZQNAkA==",
      "dev": true,
      "requires": {
        "find-up": "^3.0.0",
        "read-pkg": "^3.0.0"
      }
    },
    "readable-stream": {
      "version": "2.3.6",
      "resolved": "https://registry.npmjs.org/readable-stream/-/readable-stream-2.3.6.tgz",
      "integrity": "sha512-tQtKA9WIAhBF3+VLAseyMqZeBjW0AHJoxOtYqSUZNJxauErmLbVm2FW1y+J/YA9dUrAC39ITejlZWhVIwawkKw==",
      "dev": true,
      "requires": {
        "core-util-is": "~1.0.0",
        "inherits": "~2.0.3",
        "isarray": "~1.0.0",
        "process-nextick-args": "~2.0.0",
        "safe-buffer": "~5.1.1",
        "string_decoder": "~1.1.1",
        "util-deprecate": "~1.0.1"
      }
    },
    "readdirp": {
      "version": "2.2.1",
      "resolved": "https://registry.npmjs.org/readdirp/-/readdirp-2.2.1.tgz",
      "integrity": "sha512-1JU/8q+VgFZyxwrJ+SVIOsh+KywWGpds3NTqikiKpDMZWScmAYyKIgqkO+ARvNWJfXeXR1zxz7aHF4u4CyH6vQ==",
      "dev": true,
      "requires": {
        "graceful-fs": "^4.1.11",
        "micromatch": "^3.1.10",
        "readable-stream": "^2.0.2"
      }
    },
    "regenerate": {
      "version": "1.4.0",
      "resolved": "https://registry.npmjs.org/regenerate/-/regenerate-1.4.0.tgz",
      "integrity": "sha512-1G6jJVDWrt0rK99kBjvEtziZNCICAuvIPkSiUFIQxVP06RCVpq3dmDo2oi6ABpYaDYaTRr67BEhL8r1wgEZZKg==",
      "dev": true
    },
    "regenerate-unicode-properties": {
      "version": "8.1.0",
      "resolved": "https://registry.npmjs.org/regenerate-unicode-properties/-/regenerate-unicode-properties-8.1.0.tgz",
      "integrity": "sha512-LGZzkgtLY79GeXLm8Dp0BVLdQlWICzBnJz/ipWUgo59qBaZ+BHtq51P2q1uVZlppMuUAT37SDk39qUbjTWB7bA==",
      "dev": true,
      "requires": {
        "regenerate": "^1.4.0"
      }
    },
    "regenerator-transform": {
      "version": "0.14.1",
      "resolved": "https://registry.npmjs.org/regenerator-transform/-/regenerator-transform-0.14.1.tgz",
      "integrity": "sha512-flVuee02C3FKRISbxhXl9mGzdbWUVHubl1SMaknjxkFB1/iqpJhArQUvRxOOPEc/9tAiX0BaQ28FJH10E4isSQ==",
      "dev": true,
      "requires": {
        "private": "^0.1.6"
      }
    },
    "regex-not": {
      "version": "1.0.2",
      "resolved": "https://registry.npmjs.org/regex-not/-/regex-not-1.0.2.tgz",
      "integrity": "sha512-J6SDjUgDxQj5NusnOtdFxDwN/+HWykR8GELwctJ7mdqhcyy1xEc4SRFHUXvxTp661YaVKAjfRLZ9cCqS6tn32A==",
      "dev": true,
      "requires": {
        "extend-shallow": "^3.0.2",
        "safe-regex": "^1.1.0"
      }
    },
    "regexpp": {
      "version": "2.0.1",
      "resolved": "https://registry.npmjs.org/regexpp/-/regexpp-2.0.1.tgz",
      "integrity": "sha512-lv0M6+TkDVniA3aD1Eg0DVpfU/booSu7Eev3TDO/mZKHBfVjgCGTV4t4buppESEYDtkArYFOxTJWv6S5C+iaNw==",
      "dev": true
    },
    "regexpu-core": {
      "version": "4.6.0",
      "resolved": "https://registry.npmjs.org/regexpu-core/-/regexpu-core-4.6.0.tgz",
      "integrity": "sha512-YlVaefl8P5BnFYOITTNzDvan1ulLOiXJzCNZxduTIosN17b87h3bvG9yHMoHaRuo88H4mQ06Aodj5VtYGGGiTg==",
      "dev": true,
      "requires": {
        "regenerate": "^1.4.0",
        "regenerate-unicode-properties": "^8.1.0",
        "regjsgen": "^0.5.0",
        "regjsparser": "^0.6.0",
        "unicode-match-property-ecmascript": "^1.0.4",
        "unicode-match-property-value-ecmascript": "^1.1.0"
      }
    },
    "regjsgen": {
      "version": "0.5.1",
      "resolved": "https://registry.npmjs.org/regjsgen/-/regjsgen-0.5.1.tgz",
      "integrity": "sha512-5qxzGZjDs9w4tzT3TPhCJqWdCc3RLYwy9J2NB0nm5Lz+S273lvWcpjaTGHsT1dc6Hhfq41uSEOw8wBmxrKOuyg==",
      "dev": true
    },
    "regjsparser": {
      "version": "0.6.0",
      "resolved": "https://registry.npmjs.org/regjsparser/-/regjsparser-0.6.0.tgz",
      "integrity": "sha512-RQ7YyokLiQBomUJuUG8iGVvkgOLxwyZM8k6d3q5SAXpg4r5TZJZigKFvC6PpD+qQ98bCDC5YelPeA3EucDoNeQ==",
      "dev": true,
      "requires": {
        "jsesc": "~0.5.0"
      },
      "dependencies": {
        "jsesc": {
          "version": "0.5.0",
          "resolved": "https://registry.npmjs.org/jsesc/-/jsesc-0.5.0.tgz",
          "integrity": "sha1-597mbjXW/Bb3EP6R1c9p9w8IkR0=",
          "dev": true
        }
      }
    },
    "release-zalgo": {
      "version": "1.0.0",
      "resolved": "https://registry.npmjs.org/release-zalgo/-/release-zalgo-1.0.0.tgz",
      "integrity": "sha1-CXALflB0Mpc5Mw5TXFqQ+2eFFzA=",
      "dev": true,
      "requires": {
        "es6-error": "^4.0.1"
      }
    },
    "remove-trailing-separator": {
      "version": "1.1.0",
      "resolved": "https://registry.npmjs.org/remove-trailing-separator/-/remove-trailing-separator-1.1.0.tgz",
      "integrity": "sha1-wkvOKig62tW8P1jg1IJJuSN52O8=",
      "dev": true
    },
    "repeat-element": {
      "version": "1.1.3",
      "resolved": "https://registry.npmjs.org/repeat-element/-/repeat-element-1.1.3.tgz",
      "integrity": "sha512-ahGq0ZnV5m5XtZLMb+vP76kcAM5nkLqk0lpqAuojSKGgQtn4eRi4ZZGm2olo2zKFH+sMsWaqOCW1dqAnOru72g==",
      "dev": true
    },
    "repeat-string": {
      "version": "1.6.1",
      "resolved": "https://registry.npmjs.org/repeat-string/-/repeat-string-1.6.1.tgz",
      "integrity": "sha1-jcrkcOHIirwtYA//Sndihtp15jc=",
      "dev": true
    },
    "request": {
      "version": "2.88.0",
      "resolved": "https://registry.npmjs.org/request/-/request-2.88.0.tgz",
      "integrity": "sha512-NAqBSrijGLZdM0WZNsInLJpkJokL72XYjUpnB0iwsRgxh7dB6COrHnTBNwN0E+lHDAJzu7kLAkDeY08z2/A0hg==",
      "dev": true,
      "optional": true,
      "requires": {
        "aws-sign2": "~0.7.0",
        "aws4": "^1.8.0",
        "caseless": "~0.12.0",
        "combined-stream": "~1.0.6",
        "extend": "~3.0.2",
        "forever-agent": "~0.6.1",
        "form-data": "~2.3.2",
        "har-validator": "~5.1.0",
        "http-signature": "~1.2.0",
        "is-typedarray": "~1.0.0",
        "isstream": "~0.1.2",
        "json-stringify-safe": "~5.0.1",
        "mime-types": "~2.1.19",
        "oauth-sign": "~0.9.0",
        "performance-now": "^2.1.0",
        "qs": "~6.5.2",
        "safe-buffer": "^5.1.2",
        "tough-cookie": "~2.4.3",
        "tunnel-agent": "^0.6.0",
        "uuid": "^3.3.2"
      },
      "dependencies": {
        "qs": {
          "version": "6.5.2",
          "resolved": "https://registry.npmjs.org/qs/-/qs-6.5.2.tgz",
          "integrity": "sha512-N5ZAX4/LxJmF+7wN74pUD6qAh9/wnvdQcjq9TZjevvXzSUo7bfmw91saqMjzGS2xq91/odN2dW/WOl7qQHNDGA==",
          "dev": true,
          "optional": true
        }
      }
    },
    "require-directory": {
      "version": "2.1.1",
      "resolved": "https://registry.npmjs.org/require-directory/-/require-directory-2.1.1.tgz",
      "integrity": "sha1-jGStX9MNqxyXbiNE/+f3kqam30I=",
      "dev": true
    },
    "require-main-filename": {
      "version": "1.0.1",
      "resolved": "https://registry.npmjs.org/require-main-filename/-/require-main-filename-1.0.1.tgz",
      "integrity": "sha1-l/cXtp1IeE9fUmpsWqj/3aBVpNE=",
      "dev": true
    },
    "requires-port": {
      "version": "1.0.0",
      "resolved": "https://registry.npmjs.org/requires-port/-/requires-port-1.0.0.tgz",
      "integrity": "sha1-kl0mAdOaxIXgkc8NpcbmlNw9yv8=",
      "dev": true
    },
    "requizzle": {
      "version": "0.2.3",
      "resolved": "https://registry.npmjs.org/requizzle/-/requizzle-0.2.3.tgz",
      "integrity": "sha512-YanoyJjykPxGHii0fZP0uUPEXpvqfBDxWV7s6GKAiiOsiqhX6vHNyW3Qzdmqp/iq/ExbhaGbVrjB4ruEVSM4GQ==",
      "dev": true,
      "requires": {
        "lodash": "^4.17.14"
      }
    },
    "resolve": {
      "version": "1.11.1",
      "resolved": "https://registry.npmjs.org/resolve/-/resolve-1.11.1.tgz",
      "integrity": "sha512-vIpgF6wfuJOZI7KKKSP+HmiKggadPQAdsp5HiC1mvqnfp0gF1vdwgBWZIdrVft9pgqoMFQN+R7BSWZiBxx+BBw==",
      "dev": true,
      "requires": {
        "path-parse": "^1.0.6"
      }
    },
    "resolve-from": {
      "version": "3.0.0",
      "resolved": "https://registry.npmjs.org/resolve-from/-/resolve-from-3.0.0.tgz",
      "integrity": "sha1-six699nWiBvItuZTM17rywoYh0g=",
      "dev": true
    },
    "resolve-url": {
      "version": "0.2.1",
      "resolved": "https://registry.npmjs.org/resolve-url/-/resolve-url-0.2.1.tgz",
      "integrity": "sha1-LGN/53yJOv0qZj/iGqkIAGjiBSo=",
      "dev": true
    },
    "restore-cursor": {
      "version": "3.1.0",
      "resolved": "https://registry.npmjs.org/restore-cursor/-/restore-cursor-3.1.0.tgz",
      "integrity": "sha512-l+sSefzHpj5qimhFSE5a8nufZYAM3sBSVMAPtYkmC+4EH2anSGaEMXSD0izRQbu9nfyQ9y5JrVmp7E8oZrUjvA==",
      "dev": true,
      "requires": {
        "onetime": "^5.1.0",
        "signal-exit": "^3.0.2"
      }
    },
    "resumer": {
      "version": "0.0.0",
      "resolved": "https://registry.npmjs.org/resumer/-/resumer-0.0.0.tgz",
      "integrity": "sha1-8ej0YeQGS6Oegq883CqMiT0HZ1k=",
      "dev": true,
      "requires": {
        "through": "~2.3.4"
      }
    },
    "ret": {
      "version": "0.1.15",
      "resolved": "https://registry.npmjs.org/ret/-/ret-0.1.15.tgz",
      "integrity": "sha512-TTlYpa+OL+vMMNG24xSlQGEJ3B/RzEfUlLct7b5G/ytav+wPrplCpVMFuwzXbkecJrb6IYo1iFb0S9v37754mg==",
      "dev": true
    },
    "reusify": {
      "version": "1.0.4",
      "resolved": "https://registry.npmjs.org/reusify/-/reusify-1.0.4.tgz",
      "integrity": "sha512-U9nH88a3fc/ekCF1l0/UP1IosiuIjyTh7hBvXVMHYgVcfGvt897Xguj2UOLDeI5BG2m7/uwyaLVT6fbtCwTyzw==",
      "dev": true
    },
    "rgb-regex": {
      "version": "1.0.1",
      "resolved": "https://registry.npmjs.org/rgb-regex/-/rgb-regex-1.0.1.tgz",
      "integrity": "sha1-wODWiC3w4jviVKR16O3UGRX+rrE=",
      "dev": true
    },
    "rgba-regex": {
      "version": "1.0.0",
      "resolved": "http://registry.npmjs.org/rgba-regex/-/rgba-regex-1.0.0.tgz",
      "integrity": "sha1-QzdOLiyglosO8VI0YLfXMP8i7rM=",
      "dev": true
    },
    "rimraf": {
      "version": "3.0.0",
      "resolved": "https://registry.npmjs.org/rimraf/-/rimraf-3.0.0.tgz",
      "integrity": "sha512-NDGVxTsjqfunkds7CqsOiEnxln4Bo7Nddl3XhS4pXg5OzwkLqJ971ZVAAnB+DDLnF76N+VnDEiBHaVV8I06SUg==",
      "dev": true,
      "requires": {
        "glob": "^7.1.3"
      }
    },
    "rollup": {
<<<<<<< HEAD
      "version": "1.27.10",
      "resolved": "https://registry.npmjs.org/rollup/-/rollup-1.27.10.tgz",
      "integrity": "sha512-5PjBSKney8zLu7tTn/y4iVBL3OyK+G9rA/wfkcY78bZ9kAMtgNqb8nOfR5KpoDYyt8Vs5o2o8DyDjf9RpwYbAg==",
=======
      "version": "1.27.8",
      "resolved": "https://registry.npmjs.org/rollup/-/rollup-1.27.8.tgz",
      "integrity": "sha512-EVoEV5rAWl+5clnGznt1KY8PeVkzVQh/R0d2s3gHEkN7gfoyC4JmvIVuCtPbYE8NM5Ep/g+nAmvKXBjzaqTsHA==",
>>>>>>> df893e28
      "dev": true,
      "requires": {
        "@types/estree": "*",
        "@types/node": "*",
        "acorn": "^7.1.0"
      }
    },
    "rollup-plugin-copy": {
      "version": "3.1.0",
      "resolved": "https://registry.npmjs.org/rollup-plugin-copy/-/rollup-plugin-copy-3.1.0.tgz",
      "integrity": "sha512-oVw3ljRV5jv7Yw/6eCEHntVs9Mc+NFglc0iU0J8ei76gldYmtBQ0M/j6WAkZUFVRSrhgfCrEakUllnN87V2f4w==",
      "dev": true,
      "requires": {
        "@types/fs-extra": "^8.0.0",
        "colorette": "^1.1.0",
        "fs-extra": "^8.1.0",
        "globby": "10.0.1",
        "is-plain-object": "^3.0.0"
      },
      "dependencies": {
        "@nodelib/fs.stat": {
          "version": "2.0.1",
          "resolved": "https://registry.npmjs.org/@nodelib/fs.stat/-/fs.stat-2.0.1.tgz",
          "integrity": "sha512-+RqhBlLn6YRBGOIoVYthsG0J9dfpO79eJyN7BYBkZJtfqrBwf2KK+rD/M/yjZR6WBmIhAgOV7S60eCgaSWtbFw==",
          "dev": true
        },
        "array-union": {
          "version": "2.1.0",
          "resolved": "https://registry.npmjs.org/array-union/-/array-union-2.1.0.tgz",
          "integrity": "sha512-HGyxoOTYUyCM6stUe6EJgnd4EoewAI7zMdfqO+kGjnlZmBDz/cR5pf8r/cR4Wq60sL/p0IkcjUEEPwS3GFrIyw==",
          "dev": true
        },
        "braces": {
          "version": "3.0.2",
          "resolved": "https://registry.npmjs.org/braces/-/braces-3.0.2.tgz",
          "integrity": "sha512-b8um+L1RzM3WDSzvhm6gIz1yfTbBt6YTlcEKAvsmqCZZFw46z626lVj9j1yEPW33H5H+lBQpZMP1k8l+78Ha0A==",
          "dev": true,
          "requires": {
            "fill-range": "^7.0.1"
          }
        },
        "dir-glob": {
          "version": "3.0.1",
          "resolved": "https://registry.npmjs.org/dir-glob/-/dir-glob-3.0.1.tgz",
          "integrity": "sha512-WkrWp9GR4KXfKGYzOLmTuGVi1UWFfws377n9cc55/tb6DuqyF6pcQ5AbiHEshaDpY9v6oaSr2XCDidGmMwdzIA==",
          "dev": true,
          "requires": {
            "path-type": "^4.0.0"
          }
        },
        "fast-glob": {
          "version": "3.0.4",
          "resolved": "https://registry.npmjs.org/fast-glob/-/fast-glob-3.0.4.tgz",
          "integrity": "sha512-wkIbV6qg37xTJwqSsdnIphL1e+LaGz4AIQqr00mIubMaEhv1/HEmJ0uuCGZRNRUkZZmOB5mJKO0ZUTVq+SxMQg==",
          "dev": true,
          "requires": {
            "@nodelib/fs.stat": "^2.0.1",
            "@nodelib/fs.walk": "^1.2.1",
            "glob-parent": "^5.0.0",
            "is-glob": "^4.0.1",
            "merge2": "^1.2.3",
            "micromatch": "^4.0.2"
          }
        },
        "fill-range": {
          "version": "7.0.1",
          "resolved": "https://registry.npmjs.org/fill-range/-/fill-range-7.0.1.tgz",
          "integrity": "sha512-qOo9F+dMUmC2Lcb4BbVvnKJxTPjCm+RRpe4gDuGrzkL7mEVl/djYSu2OdQ2Pa302N4oqkSg9ir6jaLWJ2USVpQ==",
          "dev": true,
          "requires": {
            "to-regex-range": "^5.0.1"
          }
        },
        "fs-extra": {
          "version": "8.1.0",
          "resolved": "https://registry.npmjs.org/fs-extra/-/fs-extra-8.1.0.tgz",
          "integrity": "sha512-yhlQgA6mnOJUKOsRUFsgJdQCvkKhcz8tlZG5HBQfReYZy46OwLcY+Zia0mtdHsOo9y/hP+CxMN0TU9QxoOtG4g==",
          "dev": true,
          "requires": {
            "graceful-fs": "^4.2.0",
            "jsonfile": "^4.0.0",
            "universalify": "^0.1.0"
          }
        },
        "glob-parent": {
          "version": "5.0.0",
          "resolved": "https://registry.npmjs.org/glob-parent/-/glob-parent-5.0.0.tgz",
          "integrity": "sha512-Z2RwiujPRGluePM6j699ktJYxmPpJKCfpGA13jz2hmFZC7gKetzrWvg5KN3+OsIFmydGyZ1AVwERCq1w/ZZwRg==",
          "dev": true,
          "requires": {
            "is-glob": "^4.0.1"
          }
        },
        "globby": {
          "version": "10.0.1",
          "resolved": "https://registry.npmjs.org/globby/-/globby-10.0.1.tgz",
          "integrity": "sha512-sSs4inE1FB2YQiymcmTv6NWENryABjUNPeWhOvmn4SjtKybglsyPZxFB3U1/+L1bYi0rNZDqCLlHyLYDl1Pq5A==",
          "dev": true,
          "requires": {
            "@types/glob": "^7.1.1",
            "array-union": "^2.1.0",
            "dir-glob": "^3.0.1",
            "fast-glob": "^3.0.3",
            "glob": "^7.1.3",
            "ignore": "^5.1.1",
            "merge2": "^1.2.3",
            "slash": "^3.0.0"
          }
        },
        "ignore": {
          "version": "5.1.2",
          "resolved": "https://registry.npmjs.org/ignore/-/ignore-5.1.2.tgz",
          "integrity": "sha512-vdqWBp7MyzdmHkkRWV5nY+PfGRbYbahfuvsBCh277tq+w9zyNi7h5CYJCK0kmzti9kU+O/cB7sE8HvKv6aXAKQ==",
          "dev": true
        },
        "is-number": {
          "version": "7.0.0",
          "resolved": "https://registry.npmjs.org/is-number/-/is-number-7.0.0.tgz",
          "integrity": "sha512-41Cifkg6e8TylSpdtTpeLVMqvSBEVzTttHvERD741+pnZ8ANv0004MRL43QKPDlK9cGvNp6NZWZUBlbGXYxxng==",
          "dev": true
        },
        "is-plain-object": {
          "version": "3.0.0",
          "resolved": "https://registry.npmjs.org/is-plain-object/-/is-plain-object-3.0.0.tgz",
          "integrity": "sha512-tZIpofR+P05k8Aocp7UI/2UTa9lTJSebCXpFFoR9aibpokDj/uXBsJ8luUu0tTVYKkMU6URDUuOfJZ7koewXvg==",
          "dev": true,
          "requires": {
            "isobject": "^4.0.0"
          }
        },
        "isobject": {
          "version": "4.0.0",
          "resolved": "https://registry.npmjs.org/isobject/-/isobject-4.0.0.tgz",
          "integrity": "sha512-S/2fF5wH8SJA/kmwr6HYhK/RI/OkhD84k8ntalo0iJjZikgq1XFvR5M8NPT1x5F7fBwCG3qHfnzeP/Vh/ZxCUA==",
          "dev": true
        },
        "micromatch": {
          "version": "4.0.2",
          "resolved": "https://registry.npmjs.org/micromatch/-/micromatch-4.0.2.tgz",
          "integrity": "sha512-y7FpHSbMUMoyPbYUSzO6PaZ6FyRnQOpHuKwbo1G+Knck95XVU4QAiKdGEnj5wwoS7PlOgthX/09u5iFJ+aYf5Q==",
          "dev": true,
          "requires": {
            "braces": "^3.0.1",
            "picomatch": "^2.0.5"
          }
        },
        "path-type": {
          "version": "4.0.0",
          "resolved": "https://registry.npmjs.org/path-type/-/path-type-4.0.0.tgz",
          "integrity": "sha512-gDKb8aZMDeD/tZWs9P6+q0J9Mwkdl6xMV8TjnGP3qJVJ06bdMgkbBlLU8IdfOsIsFz2BW1rNVT3XuNEl8zPAvw==",
          "dev": true
        },
        "slash": {
          "version": "3.0.0",
          "resolved": "https://registry.npmjs.org/slash/-/slash-3.0.0.tgz",
          "integrity": "sha512-g9Q1haeby36OSStwb4ntCGGGaKsaVSjQ68fBxoQcutl5fS1vuY18H3wSt3jFyFtrkx+Kz0V1G85A4MyAdDMi2Q==",
          "dev": true
        },
        "to-regex-range": {
          "version": "5.0.1",
          "resolved": "https://registry.npmjs.org/to-regex-range/-/to-regex-range-5.0.1.tgz",
          "integrity": "sha512-65P7iz6X5yEr1cwcgvQxbbIw7Uk3gOy5dIdtZ4rDveLqhrdJP+Li/Hx6tyK0NEb+2GCyneCMJiGqrADCSNk8sQ==",
          "dev": true,
          "requires": {
            "is-number": "^7.0.0"
          }
        }
      }
    },
    "rollup-plugin-terser": {
      "version": "5.1.3",
      "resolved": "https://registry.npmjs.org/rollup-plugin-terser/-/rollup-plugin-terser-5.1.3.tgz",
      "integrity": "sha512-FuFuXE5QUJ7snyxHLPp/0LFXJhdomKlIx/aK7Tg88Yubsx/UU/lmInoJafXJ4jwVVNcORJ1wRUC5T9cy5yk0wA==",
      "dev": true,
      "requires": {
        "@babel/code-frame": "^7.0.0",
        "jest-worker": "^24.6.0",
        "rollup-pluginutils": "^2.8.1",
        "serialize-javascript": "^2.1.2",
        "terser": "^4.1.0"
      }
    },
    "rollup-pluginutils": {
      "version": "2.8.2",
      "resolved": "https://registry.npmjs.org/rollup-pluginutils/-/rollup-pluginutils-2.8.2.tgz",
      "integrity": "sha512-EEp9NhnUkwY8aif6bxgovPHMoMoNr2FulJziTndpt5H9RdwC47GSGuII9XxpSdzVGM0GWrNPHV6ie1LTNJPaLQ==",
      "dev": true,
      "requires": {
        "estree-walker": "^0.6.1"
      }
    },
    "run-async": {
      "version": "2.3.0",
      "resolved": "https://registry.npmjs.org/run-async/-/run-async-2.3.0.tgz",
      "integrity": "sha1-A3GrSuC91yDUFm19/aZP96RFpsA=",
      "dev": true,
      "requires": {
        "is-promise": "^2.1.0"
      }
    },
    "run-node": {
      "version": "1.0.0",
      "resolved": "https://registry.npmjs.org/run-node/-/run-node-1.0.0.tgz",
      "integrity": "sha512-kc120TBlQ3mih1LSzdAJXo4xn/GWS2ec0l3S+syHDXP9uRr0JAT8Qd3mdMuyjqCzeZktgP3try92cEgf9Nks8A==",
      "dev": true
    },
    "run-parallel": {
      "version": "1.1.9",
      "resolved": "https://registry.npmjs.org/run-parallel/-/run-parallel-1.1.9.tgz",
      "integrity": "sha512-DEqnSRTDw/Tc3FXf49zedI638Z9onwUotBMiUFKmrO2sdFKIbXamXGQ3Axd4qgphxKB4kw/qP1w5kTxnfU1B9Q==",
      "dev": true
    },
    "rxjs": {
      "version": "6.5.3",
      "resolved": "https://registry.npmjs.org/rxjs/-/rxjs-6.5.3.tgz",
      "integrity": "sha512-wuYsAYYFdWTAnAaPoKGNhfpWwKZbJW+HgAJ+mImp+Epl7BG8oNWBCTyRM8gba9k4lk8BgWdoYm21Mo/RYhhbgA==",
      "dev": true,
      "requires": {
        "tslib": "^1.9.0"
      }
    },
    "safe-buffer": {
      "version": "5.1.2",
      "resolved": "https://registry.npmjs.org/safe-buffer/-/safe-buffer-5.1.2.tgz",
      "integrity": "sha512-Gd2UZBJDkXlY7GbJxfsE8/nvKkUEU1G38c1siN6QP6a9PT9MmHB8GnpscSmMJSoF8LOIrt8ud/wPtojys4G6+g==",
      "dev": true
    },
    "safe-regex": {
      "version": "1.1.0",
      "resolved": "https://registry.npmjs.org/safe-regex/-/safe-regex-1.1.0.tgz",
      "integrity": "sha1-QKNmnzsHfR6UPURinhV91IAjvy4=",
      "dev": true,
      "requires": {
        "ret": "~0.1.10"
      }
    },
    "safer-buffer": {
      "version": "2.1.2",
      "resolved": "https://registry.npmjs.org/safer-buffer/-/safer-buffer-2.1.2.tgz",
      "integrity": "sha512-YZo3K82SD7Riyi0E1EQPojLz7kpepnSQI9IyPbHHg1XXXevb5dJI7tpyN2ADxGcQbHG7vcyRHk0cbwqcQriUtg==",
      "dev": true
    },
    "sax": {
      "version": "1.2.4",
      "resolved": "https://registry.npmjs.org/sax/-/sax-1.2.4.tgz",
      "integrity": "sha512-NqVDv9TpANUjFm0N8uM5GxL36UgKi9/atZw+x7YFnQ8ckwFGKrl4xX4yWtrey3UJm5nP1kUbnYgLopqWNSRhWw==",
      "dev": true
    },
    "secure-compare": {
      "version": "3.0.1",
      "resolved": "https://registry.npmjs.org/secure-compare/-/secure-compare-3.0.1.tgz",
      "integrity": "sha1-8aAymzCLIh+uN7mXTz1XjQypmeM=",
      "dev": true
    },
    "semver": {
      "version": "5.7.0",
      "resolved": "https://registry.npmjs.org/semver/-/semver-5.7.0.tgz",
      "integrity": "sha512-Ya52jSX2u7QKghxeoFGpLwCtGlt7j0oY9DYb5apt9nPlJ42ID+ulTXESnt/qAQcoSERyZ5sl3LDIOw0nAn/5DA==",
      "dev": true
    },
    "semver-compare": {
      "version": "1.0.0",
      "resolved": "https://registry.npmjs.org/semver-compare/-/semver-compare-1.0.0.tgz",
      "integrity": "sha1-De4hahyUGrN+nvsXiPavxf9VN/w=",
      "dev": true
    },
    "serialize-javascript": {
      "version": "2.1.2",
      "resolved": "https://registry.npmjs.org/serialize-javascript/-/serialize-javascript-2.1.2.tgz",
      "integrity": "sha512-rs9OggEUF0V4jUSecXazOYsLfu7OGK2qIn3c7IPBiffz32XniEp/TX9Xmc9LQfK2nQ2QKHvZ2oygKUGU0lG4jQ==",
      "dev": true
    },
    "set-blocking": {
      "version": "2.0.0",
      "resolved": "https://registry.npmjs.org/set-blocking/-/set-blocking-2.0.0.tgz",
      "integrity": "sha1-BF+XgtARrppoA93TgrJDkrPYkPc=",
      "dev": true
    },
    "set-value": {
      "version": "2.0.1",
      "resolved": "https://registry.npmjs.org/set-value/-/set-value-2.0.1.tgz",
      "integrity": "sha512-JxHc1weCN68wRY0fhCoXpyK55m/XPHafOmK4UWD7m2CI14GMcFypt4w/0+NV5f/ZMby2F6S2wwA7fgynh9gWSw==",
      "dev": true,
      "requires": {
        "extend-shallow": "^2.0.1",
        "is-extendable": "^0.1.1",
        "is-plain-object": "^2.0.3",
        "split-string": "^3.0.1"
      },
      "dependencies": {
        "extend-shallow": {
          "version": "2.0.1",
          "resolved": "https://registry.npmjs.org/extend-shallow/-/extend-shallow-2.0.1.tgz",
          "integrity": "sha1-Ua99YUrZqfYQ6huvu5idaxxWiQ8=",
          "dev": true,
          "requires": {
            "is-extendable": "^0.1.0"
          }
        }
      }
    },
    "shebang-command": {
      "version": "1.2.0",
      "resolved": "https://registry.npmjs.org/shebang-command/-/shebang-command-1.2.0.tgz",
      "integrity": "sha1-RKrGW2lbAzmJaMOfNj/uXer98eo=",
      "dev": true,
      "requires": {
        "shebang-regex": "^1.0.0"
      }
    },
    "shebang-regex": {
      "version": "1.0.0",
      "resolved": "https://registry.npmjs.org/shebang-regex/-/shebang-regex-1.0.0.tgz",
      "integrity": "sha1-2kL0l0DAtC2yypcoVxyxkMmO/qM=",
      "dev": true
    },
    "shell-quote": {
      "version": "1.6.1",
      "resolved": "https://registry.npmjs.org/shell-quote/-/shell-quote-1.6.1.tgz",
      "integrity": "sha1-9HgZSczkAmlxJ0MOo7PFR29IF2c=",
      "dev": true,
      "requires": {
        "array-filter": "~0.0.0",
        "array-map": "~0.0.0",
        "array-reduce": "~0.0.0",
        "jsonify": "~0.0.0"
      }
    },
    "signal-exit": {
      "version": "3.0.2",
      "resolved": "https://registry.npmjs.org/signal-exit/-/signal-exit-3.0.2.tgz",
      "integrity": "sha1-tf3AjxKH6hF4Yo5BXiUTK3NkbG0=",
      "dev": true
    },
    "simple-swizzle": {
      "version": "0.2.2",
      "resolved": "https://registry.npmjs.org/simple-swizzle/-/simple-swizzle-0.2.2.tgz",
      "integrity": "sha1-pNprY1/8zMoz9w0Xy5JZLeleVXo=",
      "dev": true,
      "requires": {
        "is-arrayish": "^0.3.1"
      },
      "dependencies": {
        "is-arrayish": {
          "version": "0.3.2",
          "resolved": "https://registry.npmjs.org/is-arrayish/-/is-arrayish-0.3.2.tgz",
          "integrity": "sha512-eVRqCvVlZbuw3GrM63ovNSNAeA1K16kaR/LRY/92w0zxQ5/1YzwblUX652i4Xs9RwAGjW9d9y6X88t8OaAJfWQ==",
          "dev": true
        }
      }
    },
    "slash": {
      "version": "2.0.0",
      "resolved": "https://registry.npmjs.org/slash/-/slash-2.0.0.tgz",
      "integrity": "sha512-ZYKh3Wh2z1PpEXWr0MpSBZ0V6mZHAQfYevttO11c51CaWjGTaadiKZ+wVt1PbMlDV5qhMFslpZCemhwOK7C89A==",
      "dev": true
    },
    "slice-ansi": {
      "version": "2.1.0",
      "resolved": "https://registry.npmjs.org/slice-ansi/-/slice-ansi-2.1.0.tgz",
      "integrity": "sha512-Qu+VC3EwYLldKa1fCxuuvULvSJOKEgk9pi8dZeCVK7TqBfUNTH4sFkk4joj8afVSfAYgJoSOetjx9QWOJ5mYoQ==",
      "dev": true,
      "requires": {
        "ansi-styles": "^3.2.0",
        "astral-regex": "^1.0.0",
        "is-fullwidth-code-point": "^2.0.0"
      }
    },
    "snapdragon": {
      "version": "0.8.2",
      "resolved": "https://registry.npmjs.org/snapdragon/-/snapdragon-0.8.2.tgz",
      "integrity": "sha512-FtyOnWN/wCHTVXOMwvSv26d+ko5vWlIDD6zoUJ7LW8vh+ZBC8QdljveRP+crNrtBwioEUWy/4dMtbBjA4ioNlg==",
      "dev": true,
      "requires": {
        "base": "^0.11.1",
        "debug": "^2.2.0",
        "define-property": "^0.2.5",
        "extend-shallow": "^2.0.1",
        "map-cache": "^0.2.2",
        "source-map": "^0.5.6",
        "source-map-resolve": "^0.5.0",
        "use": "^3.1.0"
      },
      "dependencies": {
        "define-property": {
          "version": "0.2.5",
          "resolved": "https://registry.npmjs.org/define-property/-/define-property-0.2.5.tgz",
          "integrity": "sha1-w1se+RjsPJkPmlvFe+BKrOxcgRY=",
          "dev": true,
          "requires": {
            "is-descriptor": "^0.1.0"
          }
        },
        "extend-shallow": {
          "version": "2.0.1",
          "resolved": "https://registry.npmjs.org/extend-shallow/-/extend-shallow-2.0.1.tgz",
          "integrity": "sha1-Ua99YUrZqfYQ6huvu5idaxxWiQ8=",
          "dev": true,
          "requires": {
            "is-extendable": "^0.1.0"
          }
        }
      }
    },
    "snapdragon-node": {
      "version": "2.1.1",
      "resolved": "https://registry.npmjs.org/snapdragon-node/-/snapdragon-node-2.1.1.tgz",
      "integrity": "sha512-O27l4xaMYt/RSQ5TR3vpWCAB5Kb/czIcqUFOM/C4fYcLnbZUc1PkjTAMjof2pBWaSTwOUd6qUHcFGVGj7aIwnw==",
      "dev": true,
      "requires": {
        "define-property": "^1.0.0",
        "isobject": "^3.0.0",
        "snapdragon-util": "^3.0.1"
      },
      "dependencies": {
        "define-property": {
          "version": "1.0.0",
          "resolved": "https://registry.npmjs.org/define-property/-/define-property-1.0.0.tgz",
          "integrity": "sha1-dp66rz9KY6rTr56NMEybvnm/sOY=",
          "dev": true,
          "requires": {
            "is-descriptor": "^1.0.0"
          }
        },
        "is-accessor-descriptor": {
          "version": "1.0.0",
          "resolved": "https://registry.npmjs.org/is-accessor-descriptor/-/is-accessor-descriptor-1.0.0.tgz",
          "integrity": "sha512-m5hnHTkcVsPfqx3AKlyttIPb7J+XykHvJP2B9bZDjlhLIoEq4XoK64Vg7boZlVWYK6LUY94dYPEE7Lh0ZkZKcQ==",
          "dev": true,
          "requires": {
            "kind-of": "^6.0.0"
          }
        },
        "is-data-descriptor": {
          "version": "1.0.0",
          "resolved": "https://registry.npmjs.org/is-data-descriptor/-/is-data-descriptor-1.0.0.tgz",
          "integrity": "sha512-jbRXy1FmtAoCjQkVmIVYwuuqDFUbaOeDjmed1tOGPrsMhtJA4rD9tkgA0F1qJ3gRFRXcHYVkdeaP50Q5rE/jLQ==",
          "dev": true,
          "requires": {
            "kind-of": "^6.0.0"
          }
        },
        "is-descriptor": {
          "version": "1.0.2",
          "resolved": "https://registry.npmjs.org/is-descriptor/-/is-descriptor-1.0.2.tgz",
          "integrity": "sha512-2eis5WqQGV7peooDyLmNEPUrps9+SXX5c9pL3xEB+4e9HnGuDa7mB7kHxHw4CbqS9k1T2hOH3miL8n8WtiYVtg==",
          "dev": true,
          "requires": {
            "is-accessor-descriptor": "^1.0.0",
            "is-data-descriptor": "^1.0.0",
            "kind-of": "^6.0.2"
          }
        }
      }
    },
    "snapdragon-util": {
      "version": "3.0.1",
      "resolved": "https://registry.npmjs.org/snapdragon-util/-/snapdragon-util-3.0.1.tgz",
      "integrity": "sha512-mbKkMdQKsjX4BAL4bRYTj21edOf8cN7XHdYUJEe+Zn99hVEYcMvKPct1IqNe7+AZPirn8BCDOQBHQZknqmKlZQ==",
      "dev": true,
      "requires": {
        "kind-of": "^3.2.0"
      },
      "dependencies": {
        "kind-of": {
          "version": "3.2.2",
          "resolved": "https://registry.npmjs.org/kind-of/-/kind-of-3.2.2.tgz",
          "integrity": "sha1-MeohpzS6ubuw8yRm2JOupR5KPGQ=",
          "dev": true,
          "requires": {
            "is-buffer": "^1.1.5"
          }
        }
      }
    },
    "source-map": {
      "version": "0.5.7",
      "resolved": "https://registry.npmjs.org/source-map/-/source-map-0.5.7.tgz",
      "integrity": "sha1-igOdLRAh0i0eoUyA2OpGi6LvP8w=",
      "dev": true
    },
    "source-map-resolve": {
      "version": "0.5.2",
      "resolved": "https://registry.npmjs.org/source-map-resolve/-/source-map-resolve-0.5.2.tgz",
      "integrity": "sha512-MjqsvNwyz1s0k81Goz/9vRBe9SZdB09Bdw+/zYyO+3CuPk6fouTaxscHkgtE8jKvf01kVfl8riHzERQ/kefaSA==",
      "dev": true,
      "requires": {
        "atob": "^2.1.1",
        "decode-uri-component": "^0.2.0",
        "resolve-url": "^0.2.1",
        "source-map-url": "^0.4.0",
        "urix": "^0.1.0"
      }
    },
    "source-map-support": {
      "version": "0.5.16",
      "resolved": "https://registry.npmjs.org/source-map-support/-/source-map-support-0.5.16.tgz",
      "integrity": "sha512-efyLRJDr68D9hBBNIPWFjhpFzURh+KJykQwvMyW5UiZzYwoF6l4YMMDIJJEyFWxWCqfyxLzz6tSfUFR+kXXsVQ==",
      "dev": true,
      "requires": {
        "buffer-from": "^1.0.0",
        "source-map": "^0.6.0"
      },
      "dependencies": {
        "source-map": {
          "version": "0.6.1",
          "resolved": "https://registry.npmjs.org/source-map/-/source-map-0.6.1.tgz",
          "integrity": "sha512-UjgapumWlbMhkBgzT7Ykc5YXUT46F0iKu8SGXq0bcwP5dz/h0Plj6enJqjz1Zbq2l5WaqYnrVbwWOWMyF3F47g==",
          "dev": true
        }
      }
    },
    "source-map-url": {
      "version": "0.4.0",
      "resolved": "https://registry.npmjs.org/source-map-url/-/source-map-url-0.4.0.tgz",
      "integrity": "sha1-PpNdfd1zYxuXZZlW1VEo6HtQhKM=",
      "dev": true
    },
    "spawn-wrap": {
      "version": "1.4.2",
      "resolved": "https://registry.npmjs.org/spawn-wrap/-/spawn-wrap-1.4.2.tgz",
      "integrity": "sha512-vMwR3OmmDhnxCVxM8M+xO/FtIp6Ju/mNaDfCMMW7FDcLRTPFWUswec4LXJHTJE2hwTI9O0YBfygu4DalFl7Ylg==",
      "dev": true,
      "requires": {
        "foreground-child": "^1.5.6",
        "mkdirp": "^0.5.0",
        "os-homedir": "^1.0.1",
        "rimraf": "^2.6.2",
        "signal-exit": "^3.0.2",
        "which": "^1.3.0"
      },
      "dependencies": {
        "rimraf": {
          "version": "2.7.1",
          "resolved": "https://registry.npmjs.org/rimraf/-/rimraf-2.7.1.tgz",
          "integrity": "sha512-uWjbaKIK3T1OSVptzX7Nl6PvQ3qAGtKEtVRjRuazjfL3Bx5eI409VZSqgND+4UNnmzLVdPj9FqFJNPqBZFve4w==",
          "dev": true,
          "requires": {
            "glob": "^7.1.3"
          }
        }
      }
    },
    "spdx-correct": {
      "version": "3.1.0",
      "resolved": "https://registry.npmjs.org/spdx-correct/-/spdx-correct-3.1.0.tgz",
      "integrity": "sha512-lr2EZCctC2BNR7j7WzJ2FpDznxky1sjfxvvYEyzxNyb6lZXHODmEoJeFu4JupYlkfha1KZpJyoqiJ7pgA1qq8Q==",
      "dev": true,
      "requires": {
        "spdx-expression-parse": "^3.0.0",
        "spdx-license-ids": "^3.0.0"
      }
    },
    "spdx-exceptions": {
      "version": "2.2.0",
      "resolved": "https://registry.npmjs.org/spdx-exceptions/-/spdx-exceptions-2.2.0.tgz",
      "integrity": "sha512-2XQACfElKi9SlVb1CYadKDXvoajPgBVPn/gOQLrTvHdElaVhr7ZEbqJaRnJLVNeaI4cMEAgVCeBMKF6MWRDCRA==",
      "dev": true
    },
    "spdx-expression-parse": {
      "version": "3.0.0",
      "resolved": "https://registry.npmjs.org/spdx-expression-parse/-/spdx-expression-parse-3.0.0.tgz",
      "integrity": "sha512-Yg6D3XpRD4kkOmTpdgbUiEJFKghJH03fiC1OPll5h/0sO6neh2jqRDVHOQ4o/LMea0tgCkbMgea5ip/e+MkWyg==",
      "dev": true,
      "requires": {
        "spdx-exceptions": "^2.1.0",
        "spdx-license-ids": "^3.0.0"
      }
    },
    "spdx-license-ids": {
      "version": "3.0.5",
      "resolved": "https://registry.npmjs.org/spdx-license-ids/-/spdx-license-ids-3.0.5.tgz",
      "integrity": "sha512-J+FWzZoynJEXGphVIS+XEh3kFSjZX/1i9gFBaWQcB+/tmpe2qUsSBABpcxqxnAxFdiUFEgAX1bjYGQvIZmoz9Q==",
      "dev": true
    },
    "split": {
      "version": "1.0.0",
      "resolved": "https://registry.npmjs.org/split/-/split-1.0.0.tgz",
      "integrity": "sha1-xDlc5oOrzSVLwo/h2rtuXCfc/64=",
      "dev": true,
      "requires": {
        "through": "2"
      }
    },
    "split-string": {
      "version": "3.1.0",
      "resolved": "https://registry.npmjs.org/split-string/-/split-string-3.1.0.tgz",
      "integrity": "sha512-NzNVhJDYpwceVVii8/Hu6DKfD2G+NrQHlS/V/qgv763EYudVwEcMQNxd2lh+0VrUByXN/oJkl5grOhYWvQUYiw==",
      "dev": true,
      "requires": {
        "extend-shallow": "^3.0.0"
      }
    },
    "sprintf-js": {
      "version": "1.0.3",
      "resolved": "http://registry.npmjs.org/sprintf-js/-/sprintf-js-1.0.3.tgz",
      "integrity": "sha1-BOaSb2YolTVPPdAVIDYzuFcpfiw=",
      "dev": true
    },
    "sshpk": {
      "version": "1.16.1",
      "resolved": "https://registry.npmjs.org/sshpk/-/sshpk-1.16.1.tgz",
      "integrity": "sha512-HXXqVUq7+pcKeLqqZj6mHFUMvXtOJt1uoUx09pFW6011inTMxqI8BA8PM95myrIyyKwdnzjdFjLiE6KBPVtJIg==",
      "dev": true,
      "optional": true,
      "requires": {
        "asn1": "~0.2.3",
        "assert-plus": "^1.0.0",
        "bcrypt-pbkdf": "^1.0.0",
        "dashdash": "^1.12.0",
        "ecc-jsbn": "~0.1.1",
        "getpass": "^0.1.1",
        "jsbn": "~0.1.0",
        "safer-buffer": "^2.0.2",
        "tweetnacl": "~0.14.0"
      }
    },
    "stable": {
      "version": "0.1.8",
      "resolved": "https://registry.npmjs.org/stable/-/stable-0.1.8.tgz",
      "integrity": "sha512-ji9qxRnOVfcuLDySj9qzhGSEFVobyt1kIOSkj1qZzYLzq7Tos/oUUWvotUPQLlrsidqsK6tBH89Bc9kL5zHA6w==",
      "dev": true
    },
    "static-extend": {
      "version": "0.1.2",
      "resolved": "https://registry.npmjs.org/static-extend/-/static-extend-0.1.2.tgz",
      "integrity": "sha1-YICcOcv/VTNyJv1eC1IPNB8ftcY=",
      "dev": true,
      "requires": {
        "define-property": "^0.2.5",
        "object-copy": "^0.1.0"
      },
      "dependencies": {
        "define-property": {
          "version": "0.2.5",
          "resolved": "https://registry.npmjs.org/define-property/-/define-property-0.2.5.tgz",
          "integrity": "sha1-w1se+RjsPJkPmlvFe+BKrOxcgRY=",
          "dev": true,
          "requires": {
            "is-descriptor": "^0.1.0"
          }
        }
      }
    },
    "string-argv": {
      "version": "0.3.1",
      "resolved": "https://registry.npmjs.org/string-argv/-/string-argv-0.3.1.tgz",
      "integrity": "sha512-a1uQGz7IyVy9YwhqjZIZu1c8JO8dNIe20xBmSS6qu9kv++k3JGzCVmprbNN5Kn+BgzD5E7YYwg1CcjuJMRNsvg==",
      "dev": true
    },
    "string-width": {
      "version": "2.1.1",
      "resolved": "https://registry.npmjs.org/string-width/-/string-width-2.1.1.tgz",
      "integrity": "sha512-nOqH59deCq9SRHlxq1Aw85Jnt4w6KvLKqWVik6oA9ZklXLNIOlqg4F2yrT1MVaTjAqvVwdfeZ7w7aCvJD7ugkw==",
      "dev": true,
      "requires": {
        "is-fullwidth-code-point": "^2.0.0",
        "strip-ansi": "^4.0.0"
      }
    },
    "string.prototype.padend": {
      "version": "3.0.0",
      "resolved": "https://registry.npmjs.org/string.prototype.padend/-/string.prototype.padend-3.0.0.tgz",
      "integrity": "sha1-86rvfBcZ8XDF6rHDK/eA2W4h8vA=",
      "dev": true,
      "requires": {
        "define-properties": "^1.1.2",
        "es-abstract": "^1.4.3",
        "function-bind": "^1.0.2"
      }
    },
    "string.prototype.trim": {
      "version": "1.1.2",
      "resolved": "https://registry.npmjs.org/string.prototype.trim/-/string.prototype.trim-1.1.2.tgz",
      "integrity": "sha1-0E3iyJ4Tf019IG8Ia17S+ua+jOo=",
      "dev": true,
      "requires": {
        "define-properties": "^1.1.2",
        "es-abstract": "^1.5.0",
        "function-bind": "^1.0.2"
      }
    },
    "string_decoder": {
      "version": "1.1.1",
      "resolved": "https://registry.npmjs.org/string_decoder/-/string_decoder-1.1.1.tgz",
      "integrity": "sha512-n/ShnvDi6FHbbVfviro+WojiFzv+s8MPMHBczVePfUpDJLwoLT0ht1l4YwBCbi8pJAveEEdnkHyPyTP/mzRfwg==",
      "dev": true,
      "requires": {
        "safe-buffer": "~5.1.0"
      }
    },
    "stringify-object": {
      "version": "3.3.0",
      "resolved": "https://registry.npmjs.org/stringify-object/-/stringify-object-3.3.0.tgz",
      "integrity": "sha512-rHqiFh1elqCQ9WPLIC8I0Q/g/wj5J1eMkyoiD6eoQApWHP0FtlK7rqnhmabL5VUY9JQCcqwwvlOaSuutekgyrw==",
      "dev": true,
      "requires": {
        "get-own-enumerable-property-symbols": "^3.0.0",
        "is-obj": "^1.0.1",
        "is-regexp": "^1.0.0"
      }
    },
    "strip-ansi": {
      "version": "4.0.0",
      "resolved": "https://registry.npmjs.org/strip-ansi/-/strip-ansi-4.0.0.tgz",
      "integrity": "sha1-qEeQIusaw2iocTibY1JixQXuNo8=",
      "dev": true,
      "requires": {
        "ansi-regex": "^3.0.0"
      }
    },
    "strip-bom": {
      "version": "3.0.0",
      "resolved": "https://registry.npmjs.org/strip-bom/-/strip-bom-3.0.0.tgz",
      "integrity": "sha1-IzTBjpx1n3vdVv3vfprj1YjmjtM=",
      "dev": true
    },
    "strip-eof": {
      "version": "1.0.0",
      "resolved": "https://registry.npmjs.org/strip-eof/-/strip-eof-1.0.0.tgz",
      "integrity": "sha1-u0P/VZim6wXYm1n80SnJgzE2Br8=",
      "dev": true
    },
    "strip-final-newline": {
      "version": "2.0.0",
      "resolved": "https://registry.npmjs.org/strip-final-newline/-/strip-final-newline-2.0.0.tgz",
      "integrity": "sha512-BrpvfNAE3dcvq7ll3xVumzjKjZQ5tI1sEUIKr3Uoks0XUl45St3FlatVqef9prk4jRDzhW6WZg+3bk93y6pLjA==",
      "dev": true
    },
    "strip-json-comments": {
      "version": "3.0.1",
      "resolved": "https://registry.npmjs.org/strip-json-comments/-/strip-json-comments-3.0.1.tgz",
      "integrity": "sha512-VTyMAUfdm047mwKl+u79WIdrZxtFtn+nBxHeb844XBQ9uMNTuTHdx2hc5RiAJYqwTj3wc/xe5HLSdJSkJ+WfZw==",
      "dev": true
    },
    "stylehacks": {
      "version": "4.0.3",
      "resolved": "https://registry.npmjs.org/stylehacks/-/stylehacks-4.0.3.tgz",
      "integrity": "sha512-7GlLk9JwlElY4Y6a/rmbH2MhVlTyVmiJd1PfTCqFaIBEGMYNsrO/v3SeGTdhBThLg4Z+NbOk/qFMwCa+J+3p/g==",
      "dev": true,
      "requires": {
        "browserslist": "^4.0.0",
        "postcss": "^7.0.0",
        "postcss-selector-parser": "^3.0.0"
      },
      "dependencies": {
        "postcss-selector-parser": {
          "version": "3.1.1",
          "resolved": "https://registry.npmjs.org/postcss-selector-parser/-/postcss-selector-parser-3.1.1.tgz",
          "integrity": "sha1-T4dfSvsMllc9XPTXQBGu4lCn6GU=",
          "dev": true,
          "requires": {
            "dot-prop": "^4.1.1",
            "indexes-of": "^1.0.1",
            "uniq": "^1.0.1"
          }
        }
      }
    },
    "supports-color": {
      "version": "5.5.0",
      "resolved": "https://registry.npmjs.org/supports-color/-/supports-color-5.5.0.tgz",
      "integrity": "sha512-QjVjwdXIt408MIiAqCX4oUKsgU2EqAGzs2Ppkm4aQYbjm+ZEWEcW4SfFNTr4uMNZma0ey4f5lgLrkB0aX0QMow==",
      "dev": true,
      "requires": {
        "has-flag": "^3.0.0"
      }
    },
    "sutro-jsdoc-theme": {
      "version": "1.1.0",
      "resolved": "https://registry.npmjs.org/sutro-jsdoc-theme/-/sutro-jsdoc-theme-1.1.0.tgz",
      "integrity": "sha512-cugCCZydeF61KrNECj2UDWklGGLy6etUSprNHuFNk/yi5cRm8z0Vq3kcqCwVwdD/AM+cewVBppgUIJNbtB3uIQ==",
      "dev": true
    },
    "svgo": {
      "version": "1.3.0",
      "resolved": "https://registry.npmjs.org/svgo/-/svgo-1.3.0.tgz",
      "integrity": "sha512-MLfUA6O+qauLDbym+mMZgtXCGRfIxyQoeH6IKVcFslyODEe/ElJNwr0FohQ3xG4C6HK6bk3KYPPXwHVJk3V5NQ==",
      "dev": true,
      "requires": {
        "chalk": "^2.4.1",
        "coa": "^2.0.2",
        "css-select": "^2.0.0",
        "css-select-base-adapter": "^0.1.1",
        "css-tree": "1.0.0-alpha.33",
        "csso": "^3.5.1",
        "js-yaml": "^3.13.1",
        "mkdirp": "~0.5.1",
        "object.values": "^1.1.0",
        "sax": "~1.2.4",
        "stable": "^0.1.8",
        "unquote": "~1.1.1",
        "util.promisify": "~1.0.0"
      }
    },
    "symbol-observable": {
      "version": "1.2.0",
      "resolved": "https://registry.npmjs.org/symbol-observable/-/symbol-observable-1.2.0.tgz",
      "integrity": "sha512-e900nM8RRtGhlV36KGEU9k65K3mPb1WV70OdjfxlG2EAuM1noi/E/BaW/uMhL7bPEssK8QV57vN3esixjUvcXQ==",
      "dev": true
    },
    "table": {
      "version": "5.4.6",
      "resolved": "https://registry.npmjs.org/table/-/table-5.4.6.tgz",
      "integrity": "sha512-wmEc8m4fjnob4gt5riFRtTu/6+4rSe12TpAELNSqHMfF3IqnA+CH37USM6/YR3qRZv7e56kAEAtd6nKZaxe0Ug==",
      "dev": true,
      "requires": {
        "ajv": "^6.10.2",
        "lodash": "^4.17.14",
        "slice-ansi": "^2.1.0",
        "string-width": "^3.0.0"
      },
      "dependencies": {
        "ansi-regex": {
          "version": "4.1.0",
          "resolved": "https://registry.npmjs.org/ansi-regex/-/ansi-regex-4.1.0.tgz",
          "integrity": "sha512-1apePfXM1UOSqw0o9IiFAovVz9M5S1Dg+4TrDwfMewQ6p/rmMueb7tWZjQ1rx4Loy1ArBggoqGpfqqdI4rondg==",
          "dev": true
        },
        "string-width": {
          "version": "3.1.0",
          "resolved": "https://registry.npmjs.org/string-width/-/string-width-3.1.0.tgz",
          "integrity": "sha512-vafcv6KjVZKSgz06oM/H6GDBrAtz8vdhQakGjFIvNrHA6y3HCF1CInLy+QLq8dTJPQ1b+KDUqDFctkdRW44e1w==",
          "dev": true,
          "requires": {
            "emoji-regex": "^7.0.1",
            "is-fullwidth-code-point": "^2.0.0",
            "strip-ansi": "^5.1.0"
          }
        },
        "strip-ansi": {
          "version": "5.2.0",
          "resolved": "https://registry.npmjs.org/strip-ansi/-/strip-ansi-5.2.0.tgz",
          "integrity": "sha512-DuRs1gKbBqsMKIZlrffwlug8MHkcnpjs5VPmL1PAh+mA30U0DTotfDZ0d2UUsXpPmPmMMJ6W773MaA3J+lbiWA==",
          "dev": true,
          "requires": {
            "ansi-regex": "^4.1.0"
          }
        }
      }
    },
    "taffydb": {
      "version": "2.6.2",
      "resolved": "https://registry.npmjs.org/taffydb/-/taffydb-2.6.2.tgz",
      "integrity": "sha1-fLy2S1oUG2ou/CxdLGe04VCyomg=",
      "dev": true
    },
    "tap-out": {
      "version": "2.1.0",
      "resolved": "https://registry.npmjs.org/tap-out/-/tap-out-2.1.0.tgz",
      "integrity": "sha512-LJE+TBoVbOWhwdz4+FQk40nmbIuxJLqaGvj3WauQw3NYYU5TdjoV3C0x/yq37YAvVyi+oeBXmWnxWSjJ7IEyUw==",
      "dev": true,
      "requires": {
        "re-emitter": "1.1.3",
        "readable-stream": "2.2.9",
        "split": "1.0.0",
        "trim": "0.0.1"
      },
      "dependencies": {
        "process-nextick-args": {
          "version": "1.0.7",
          "resolved": "https://registry.npmjs.org/process-nextick-args/-/process-nextick-args-1.0.7.tgz",
          "integrity": "sha1-FQ4gt1ZZCtP5EJPyWk8q2L/zC6M=",
          "dev": true
        },
        "readable-stream": {
          "version": "2.2.9",
          "resolved": "https://registry.npmjs.org/readable-stream/-/readable-stream-2.2.9.tgz",
          "integrity": "sha1-z3jsb0ptHrQ9JkiMrJfwQudLf8g=",
          "dev": true,
          "requires": {
            "buffer-shims": "~1.0.0",
            "core-util-is": "~1.0.0",
            "inherits": "~2.0.1",
            "isarray": "~1.0.0",
            "process-nextick-args": "~1.0.6",
            "string_decoder": "~1.0.0",
            "util-deprecate": "~1.0.1"
          }
        },
        "string_decoder": {
          "version": "1.0.3",
          "resolved": "https://registry.npmjs.org/string_decoder/-/string_decoder-1.0.3.tgz",
          "integrity": "sha512-4AH6Z5fzNNBcH+6XDMfA/BTt87skxqJlO0lAh3Dker5zThcAxG6mKz+iGu308UKoPPQ8Dcqx/4JhujzltRa+hQ==",
          "dev": true,
          "requires": {
            "safe-buffer": "~5.1.0"
          }
        }
      }
    },
    "tap-spec": {
      "version": "5.0.0",
      "resolved": "https://registry.npmjs.org/tap-spec/-/tap-spec-5.0.0.tgz",
      "integrity": "sha512-zMDVJiE5I6Y4XGjlueGXJIX2YIkbDN44broZlnypT38Hj/czfOXrszHNNJBF/DXR8n+x6gbfSx68x04kIEHdrw==",
      "dev": true,
      "requires": {
        "chalk": "^1.0.0",
        "duplexer": "^0.1.1",
        "figures": "^1.4.0",
        "lodash": "^4.17.10",
        "pretty-ms": "^2.1.0",
        "repeat-string": "^1.5.2",
        "tap-out": "^2.1.0",
        "through2": "^2.0.0"
      },
      "dependencies": {
        "ansi-regex": {
          "version": "2.1.1",
          "resolved": "https://registry.npmjs.org/ansi-regex/-/ansi-regex-2.1.1.tgz",
          "integrity": "sha1-w7M6te42DYbg5ijwRorn7yfWVN8=",
          "dev": true
        },
        "ansi-styles": {
          "version": "2.2.1",
          "resolved": "https://registry.npmjs.org/ansi-styles/-/ansi-styles-2.2.1.tgz",
          "integrity": "sha1-tDLdM1i2NM914eRmQ2gkBTPB3b4=",
          "dev": true
        },
        "chalk": {
          "version": "1.1.3",
          "resolved": "https://registry.npmjs.org/chalk/-/chalk-1.1.3.tgz",
          "integrity": "sha1-qBFcVeSnAv5NFQq9OHKCKn4J/Jg=",
          "dev": true,
          "requires": {
            "ansi-styles": "^2.2.1",
            "escape-string-regexp": "^1.0.2",
            "has-ansi": "^2.0.0",
            "strip-ansi": "^3.0.0",
            "supports-color": "^2.0.0"
          }
        },
        "figures": {
          "version": "1.7.0",
          "resolved": "https://registry.npmjs.org/figures/-/figures-1.7.0.tgz",
          "integrity": "sha1-y+Hjr/zxzUS4DK3+0o3Hk6lwHS4=",
          "dev": true,
          "requires": {
            "escape-string-regexp": "^1.0.5",
            "object-assign": "^4.1.0"
          }
        },
        "strip-ansi": {
          "version": "3.0.1",
          "resolved": "https://registry.npmjs.org/strip-ansi/-/strip-ansi-3.0.1.tgz",
          "integrity": "sha1-ajhfuIU9lS1f8F0Oiq+UJ43GPc8=",
          "dev": true,
          "requires": {
            "ansi-regex": "^2.0.0"
          }
        },
        "supports-color": {
          "version": "2.0.0",
          "resolved": "https://registry.npmjs.org/supports-color/-/supports-color-2.0.0.tgz",
          "integrity": "sha1-U10EXOa2Nj+kARcIRimZXp3zJMc=",
          "dev": true
        }
      }
    },
    "tape": {
      "version": "4.11.0",
      "resolved": "https://registry.npmjs.org/tape/-/tape-4.11.0.tgz",
      "integrity": "sha512-yixvDMX7q7JIs/omJSzSZrqulOV51EC9dK8dM0TzImTIkHWfe2/kFyL5v+d9C+SrCMaICk59ujsqFAVidDqDaA==",
      "dev": true,
      "requires": {
        "deep-equal": "~1.0.1",
        "defined": "~1.0.0",
        "for-each": "~0.3.3",
        "function-bind": "~1.1.1",
        "glob": "~7.1.4",
        "has": "~1.0.3",
        "inherits": "~2.0.4",
        "minimist": "~1.2.0",
        "object-inspect": "~1.6.0",
        "resolve": "~1.11.1",
        "resumer": "~0.0.0",
        "string.prototype.trim": "~1.1.2",
        "through": "~2.3.8"
      },
      "dependencies": {
        "minimist": {
          "version": "1.2.0",
          "resolved": "https://registry.npmjs.org/minimist/-/minimist-1.2.0.tgz",
          "integrity": "sha1-o1AIsg9BOD7sH7kU9M1d95omQoQ=",
          "dev": true
        }
      }
    },
    "tar": {
      "version": "4.4.8",
      "resolved": "https://registry.npmjs.org/tar/-/tar-4.4.8.tgz",
      "integrity": "sha512-LzHF64s5chPQQS0IYBn9IN5h3i98c12bo4NCO7e0sGM2llXQ3p2FGC5sdENN4cTW48O915Sh+x+EXx7XW96xYQ==",
      "dev": true,
      "optional": true,
      "requires": {
        "chownr": "^1.1.1",
        "fs-minipass": "^1.2.5",
        "minipass": "^2.3.4",
        "minizlib": "^1.1.1",
        "mkdirp": "^0.5.0",
        "safe-buffer": "^5.1.2",
        "yallist": "^3.0.2"
      },
      "dependencies": {
        "yallist": {
          "version": "3.1.1",
          "resolved": "https://registry.npmjs.org/yallist/-/yallist-3.1.1.tgz",
          "integrity": "sha512-a4UGQaWPH59mOXUYnAG2ewncQS4i4F43Tv3JoAM+s2VDAmS9NsK8GpDMLrCHPksFT7h3K6TOoUNn2pb7RoXx4g==",
          "dev": true,
          "optional": true
        }
      }
    },
    "terser": {
      "version": "4.4.2",
      "resolved": "https://registry.npmjs.org/terser/-/terser-4.4.2.tgz",
      "integrity": "sha512-Uufrsvhj9O1ikwgITGsZ5EZS6qPokUOkCegS7fYOdGTv+OA90vndUbU6PEjr5ePqHfNUbGyMO7xyIZv2MhsALQ==",
      "dev": true,
      "requires": {
        "commander": "^2.20.0",
        "source-map": "~0.6.1",
        "source-map-support": "~0.5.12"
      },
      "dependencies": {
        "commander": {
          "version": "2.20.3",
          "resolved": "https://registry.npmjs.org/commander/-/commander-2.20.3.tgz",
          "integrity": "sha512-GpVkmM8vF2vQUkj2LvZmD35JxeJOLCwJ9cUkugyk2nuhbv3+mJvpLYYt+0+USMxE+oj+ey/lJEnhZw75x/OMcQ==",
          "dev": true
        },
        "source-map": {
          "version": "0.6.1",
          "resolved": "https://registry.npmjs.org/source-map/-/source-map-0.6.1.tgz",
          "integrity": "sha512-UjgapumWlbMhkBgzT7Ykc5YXUT46F0iKu8SGXq0bcwP5dz/h0Plj6enJqjz1Zbq2l5WaqYnrVbwWOWMyF3F47g==",
          "dev": true
        }
      }
    },
    "test-exclude": {
      "version": "5.2.3",
      "resolved": "https://registry.npmjs.org/test-exclude/-/test-exclude-5.2.3.tgz",
      "integrity": "sha512-M+oxtseCFO3EDtAaGH7iiej3CBkzXqFMbzqYAACdzKui4eZA+pq3tZEwChvOdNfa7xxy8BfbmgJSIr43cC/+2g==",
      "dev": true,
      "requires": {
        "glob": "^7.1.3",
        "minimatch": "^3.0.4",
        "read-pkg-up": "^4.0.0",
        "require-main-filename": "^2.0.0"
      },
      "dependencies": {
        "require-main-filename": {
          "version": "2.0.0",
          "resolved": "https://registry.npmjs.org/require-main-filename/-/require-main-filename-2.0.0.tgz",
          "integrity": "sha512-NKN5kMDylKuldxYLSUfrbo5Tuzh4hd+2E8NPPX02mZtn1VuREQToYe/ZdlJy+J3uCpfaiGF05e7B8W0iXbQHmg==",
          "dev": true
        }
      }
    },
    "text-table": {
      "version": "0.2.0",
      "resolved": "https://registry.npmjs.org/text-table/-/text-table-0.2.0.tgz",
      "integrity": "sha1-f17oI66AUgfACvLfSoTsP8+lcLQ=",
      "dev": true
    },
    "through": {
      "version": "2.3.8",
      "resolved": "https://registry.npmjs.org/through/-/through-2.3.8.tgz",
      "integrity": "sha1-DdTJ/6q8NXlgsbckEV1+Doai4fU=",
      "dev": true
    },
    "through2": {
      "version": "2.0.5",
      "resolved": "https://registry.npmjs.org/through2/-/through2-2.0.5.tgz",
      "integrity": "sha512-/mrRod8xqpA+IHSLyGCQ2s8SPHiCDEeQJSep1jqLYeEUClOFG2Qsh+4FU6G9VeqpZnGW/Su8LQGc4YKni5rYSQ==",
      "dev": true,
      "requires": {
        "readable-stream": "~2.3.6",
        "xtend": "~4.0.1"
      }
    },
    "timsort": {
      "version": "0.3.0",
      "resolved": "https://registry.npmjs.org/timsort/-/timsort-0.3.0.tgz",
      "integrity": "sha1-QFQRqOfmM5/mTbmiNN4R3DHgK9Q=",
      "dev": true
    },
    "tmp": {
      "version": "0.0.33",
      "resolved": "https://registry.npmjs.org/tmp/-/tmp-0.0.33.tgz",
      "integrity": "sha512-jRCJlojKnZ3addtTOjdIqoRuPEKBvNXcGYqzO6zWZX8KfKEpnGY5jfggJQ3EjKuu8D4bJRr0y+cYJFmYbImXGw==",
      "dev": true,
      "requires": {
        "os-tmpdir": "~1.0.2"
      }
    },
    "to-fast-properties": {
      "version": "2.0.0",
      "resolved": "https://registry.npmjs.org/to-fast-properties/-/to-fast-properties-2.0.0.tgz",
      "integrity": "sha1-3F5pjL0HkmW8c+A3doGk5Og/YW4=",
      "dev": true
    },
    "to-object-path": {
      "version": "0.3.0",
      "resolved": "https://registry.npmjs.org/to-object-path/-/to-object-path-0.3.0.tgz",
      "integrity": "sha1-KXWIt7Dn4KwI4E5nL4XB9JmeF68=",
      "dev": true,
      "requires": {
        "kind-of": "^3.0.2"
      },
      "dependencies": {
        "kind-of": {
          "version": "3.2.2",
          "resolved": "https://registry.npmjs.org/kind-of/-/kind-of-3.2.2.tgz",
          "integrity": "sha1-MeohpzS6ubuw8yRm2JOupR5KPGQ=",
          "dev": true,
          "requires": {
            "is-buffer": "^1.1.5"
          }
        }
      }
    },
    "to-regex": {
      "version": "3.0.2",
      "resolved": "https://registry.npmjs.org/to-regex/-/to-regex-3.0.2.tgz",
      "integrity": "sha512-FWtleNAtZ/Ki2qtqej2CXTOayOH9bHDQF+Q48VpWyDXjbYxA4Yz8iDB31zXOBUlOHHKidDbqGVrTUvQMPmBGBw==",
      "dev": true,
      "requires": {
        "define-property": "^2.0.2",
        "extend-shallow": "^3.0.2",
        "regex-not": "^1.0.2",
        "safe-regex": "^1.1.0"
      }
    },
    "to-regex-range": {
      "version": "2.1.1",
      "resolved": "https://registry.npmjs.org/to-regex-range/-/to-regex-range-2.1.1.tgz",
      "integrity": "sha1-fIDBe53+vlmeJzZ+DU3VWQFB2zg=",
      "dev": true,
      "requires": {
        "is-number": "^3.0.0",
        "repeat-string": "^1.6.1"
      }
    },
    "tough-cookie": {
      "version": "2.4.3",
      "resolved": "https://registry.npmjs.org/tough-cookie/-/tough-cookie-2.4.3.tgz",
      "integrity": "sha512-Q5srk/4vDM54WJsJio3XNn6K2sCG+CQ8G5Wz6bZhRZoAe/+TxjWB/GlFAnYEbkYVlON9FMk/fE3h2RLpPXo4lQ==",
      "dev": true,
      "optional": true,
      "requires": {
        "psl": "^1.1.24",
        "punycode": "^1.4.1"
      },
      "dependencies": {
        "punycode": {
          "version": "1.4.1",
          "resolved": "https://registry.npmjs.org/punycode/-/punycode-1.4.1.tgz",
          "integrity": "sha1-wNWmOycYgArY4esPpSachN1BhF4=",
          "dev": true,
          "optional": true
        }
      }
    },
    "trim": {
      "version": "0.0.1",
      "resolved": "https://registry.npmjs.org/trim/-/trim-0.0.1.tgz",
      "integrity": "sha1-WFhUf2spB1fulczMZm+1AITEYN0=",
      "dev": true
    },
    "trim-right": {
      "version": "1.0.1",
      "resolved": "https://registry.npmjs.org/trim-right/-/trim-right-1.0.1.tgz",
      "integrity": "sha1-yy4SAwZ+DI3h9hQJS5/kVwTqYAM=",
      "dev": true
    },
    "tsd-jsdoc": {
      "version": "2.4.0",
      "resolved": "https://registry.npmjs.org/tsd-jsdoc/-/tsd-jsdoc-2.4.0.tgz",
      "integrity": "sha512-TBWIgYP/I681CQQXv4SNGe9HszfNDnyHtQkkPEX+fraFYBkWY8+5ug2quisRcrBz13QY78Hqta0PHeCT5llUFg==",
      "dev": true,
      "requires": {
        "typescript": "^3.2.1"
      }
    },
    "tslib": {
      "version": "1.10.0",
      "resolved": "https://registry.npmjs.org/tslib/-/tslib-1.10.0.tgz",
      "integrity": "sha512-qOebF53frne81cf0S9B41ByenJ3/IuH8yJKngAX35CmiZySA0khhkovshKK+jGCaMnVomla7gVlIcc3EvKPbTQ==",
      "dev": true
    },
    "tunnel-agent": {
      "version": "0.6.0",
      "resolved": "https://registry.npmjs.org/tunnel-agent/-/tunnel-agent-0.6.0.tgz",
      "integrity": "sha1-J6XeoGs2sEoKmWZ3SykIaPD8QP0=",
      "dev": true,
      "optional": true,
      "requires": {
        "safe-buffer": "^5.0.1"
      }
    },
    "tweetnacl": {
      "version": "0.14.5",
      "resolved": "https://registry.npmjs.org/tweetnacl/-/tweetnacl-0.14.5.tgz",
      "integrity": "sha1-WuaBd/GS1EViadEIr6k/+HQ/T2Q=",
      "dev": true,
      "optional": true
    },
    "type-check": {
      "version": "0.3.2",
      "resolved": "https://registry.npmjs.org/type-check/-/type-check-0.3.2.tgz",
      "integrity": "sha1-WITKtRLPHTVeP7eE8wgEsrUg23I=",
      "dev": true,
      "requires": {
        "prelude-ls": "~1.1.2"
      }
    },
    "type-fest": {
      "version": "0.8.1",
      "resolved": "https://registry.npmjs.org/type-fest/-/type-fest-0.8.1.tgz",
      "integrity": "sha512-4dbzIzqvjtgiM5rw1k5rEHtBANKmdudhGyBEajN01fEyhaAIhsoKNy6y7+IN93IfpFtwY9iqi7kD+xwKhQsNJA==",
      "dev": true
    },
    "typescript": {
      "version": "3.6.3",
      "resolved": "https://registry.npmjs.org/typescript/-/typescript-3.6.3.tgz",
      "integrity": "sha512-N7bceJL1CtRQ2RiG0AQME13ksR7DiuQh/QehubYcghzv20tnh+MQnQIuJddTmsbqYj+dztchykemz0zFzlvdQw==",
      "dev": true
    },
    "uc.micro": {
      "version": "1.0.6",
      "resolved": "https://registry.npmjs.org/uc.micro/-/uc.micro-1.0.6.tgz",
      "integrity": "sha512-8Y75pvTYkLJW2hWQHXxoqRgV7qb9B+9vFEtidML+7koHUFapnVJAZ6cKs+Qjz5Aw3aZWHMC6u0wJE3At+nSGwA==",
      "dev": true
    },
    "uglify-js": {
<<<<<<< HEAD
      "version": "3.6.9",
      "resolved": "https://registry.npmjs.org/uglify-js/-/uglify-js-3.6.9.tgz",
      "integrity": "sha512-pcnnhaoG6RtrvHJ1dFncAe8Od6Nuy30oaJ82ts6//sGSXOP5UjBMEthiProjXmMNHOfd93sqlkztifFMcb+4yw==",
=======
      "version": "3.7.1",
      "resolved": "https://registry.npmjs.org/uglify-js/-/uglify-js-3.7.1.tgz",
      "integrity": "sha512-pnOF7jY82wdIhATVn87uUY/FHU+MDUdPLkmGFvGoclQmeu229eTkbG5gjGGBi3R7UuYYSEeYXY/TTY5j2aym2g==",
>>>>>>> df893e28
      "dev": true,
      "optional": true,
      "requires": {
        "commander": "~2.20.3",
        "source-map": "~0.6.1"
      },
      "dependencies": {
        "commander": {
          "version": "2.20.3",
          "resolved": "https://registry.npmjs.org/commander/-/commander-2.20.3.tgz",
          "integrity": "sha512-GpVkmM8vF2vQUkj2LvZmD35JxeJOLCwJ9cUkugyk2nuhbv3+mJvpLYYt+0+USMxE+oj+ey/lJEnhZw75x/OMcQ==",
          "dev": true,
          "optional": true
        },
        "source-map": {
          "version": "0.6.1",
          "resolved": "https://registry.npmjs.org/source-map/-/source-map-0.6.1.tgz",
          "integrity": "sha512-UjgapumWlbMhkBgzT7Ykc5YXUT46F0iKu8SGXq0bcwP5dz/h0Plj6enJqjz1Zbq2l5WaqYnrVbwWOWMyF3F47g==",
          "dev": true,
          "optional": true
        }
      }
    },
    "underscore": {
      "version": "1.9.1",
      "resolved": "https://registry.npmjs.org/underscore/-/underscore-1.9.1.tgz",
      "integrity": "sha512-5/4etnCkd9c8gwgowi5/om/mYO5ajCaOgdzj/oW+0eQV9WxKBDZw5+ycmKmeaTXjInS/W0BzpGLo2xR2aBwZdg==",
      "dev": true
    },
    "unicode-canonical-property-names-ecmascript": {
      "version": "1.0.4",
      "resolved": "https://registry.npmjs.org/unicode-canonical-property-names-ecmascript/-/unicode-canonical-property-names-ecmascript-1.0.4.tgz",
      "integrity": "sha512-jDrNnXWHd4oHiTZnx/ZG7gtUTVp+gCcTTKr8L0HjlwphROEW3+Him+IpvC+xcJEFegapiMZyZe02CyuOnRmbnQ==",
      "dev": true
    },
    "unicode-match-property-ecmascript": {
      "version": "1.0.4",
      "resolved": "https://registry.npmjs.org/unicode-match-property-ecmascript/-/unicode-match-property-ecmascript-1.0.4.tgz",
      "integrity": "sha512-L4Qoh15vTfntsn4P1zqnHulG0LdXgjSO035fEpdtp6YxXhMT51Q6vgM5lYdG/5X3MjS+k/Y9Xw4SFCY9IkR0rg==",
      "dev": true,
      "requires": {
        "unicode-canonical-property-names-ecmascript": "^1.0.4",
        "unicode-property-aliases-ecmascript": "^1.0.4"
      }
    },
    "unicode-match-property-value-ecmascript": {
      "version": "1.1.0",
      "resolved": "https://registry.npmjs.org/unicode-match-property-value-ecmascript/-/unicode-match-property-value-ecmascript-1.1.0.tgz",
      "integrity": "sha512-hDTHvaBk3RmFzvSl0UVrUmC3PuW9wKVnpoUDYH0JDkSIovzw+J5viQmeYHxVSBptubnr7PbH2e0fnpDRQnQl5g==",
      "dev": true
    },
    "unicode-property-aliases-ecmascript": {
      "version": "1.0.5",
      "resolved": "https://registry.npmjs.org/unicode-property-aliases-ecmascript/-/unicode-property-aliases-ecmascript-1.0.5.tgz",
      "integrity": "sha512-L5RAqCfXqAwR3RriF8pM0lU0w4Ryf/GgzONwi6KnL1taJQa7x1TCxdJnILX59WIGOwR57IVxn7Nej0fz1Ny6fw==",
      "dev": true
    },
    "union": {
      "version": "0.5.0",
      "resolved": "https://registry.npmjs.org/union/-/union-0.5.0.tgz",
      "integrity": "sha512-N6uOhuW6zO95P3Mel2I2zMsbsanvvtgn6jVqJv4vbVcz/JN0OkL9suomjQGmWtxJQXOCqUJvquc1sMeNz/IwlA==",
      "dev": true,
      "requires": {
        "qs": "^6.4.0"
      }
    },
    "union-value": {
      "version": "1.0.1",
      "resolved": "https://registry.npmjs.org/union-value/-/union-value-1.0.1.tgz",
      "integrity": "sha512-tJfXmxMeWYnczCVs7XAEvIV7ieppALdyepWMkHkwciRpZraG/xwT+s2JN8+pr1+8jCRf80FFzvr+MpQeeoF4Xg==",
      "dev": true,
      "requires": {
        "arr-union": "^3.1.0",
        "get-value": "^2.0.6",
        "is-extendable": "^0.1.1",
        "set-value": "^2.0.1"
      }
    },
    "uniq": {
      "version": "1.0.1",
      "resolved": "https://registry.npmjs.org/uniq/-/uniq-1.0.1.tgz",
      "integrity": "sha1-sxxa6CVIRKOoKBVBzisEuGWnNP8=",
      "dev": true
    },
    "uniqs": {
      "version": "2.0.0",
      "resolved": "https://registry.npmjs.org/uniqs/-/uniqs-2.0.0.tgz",
      "integrity": "sha1-/+3ks2slKQaW5uFl1KWe25mOawI=",
      "dev": true
    },
    "universalify": {
      "version": "0.1.2",
      "resolved": "https://registry.npmjs.org/universalify/-/universalify-0.1.2.tgz",
      "integrity": "sha512-rBJeI5CXAlmy1pV+617WB9J63U6XcazHHF2f2dbJix4XzpUF0RS3Zbj0FGIOCAva5P/d/GBOYaACQ1w+0azUkg==",
      "dev": true
    },
    "unquote": {
      "version": "1.1.1",
      "resolved": "https://registry.npmjs.org/unquote/-/unquote-1.1.1.tgz",
      "integrity": "sha1-j97XMk7G6IoP+LkF58CYzcCG1UQ=",
      "dev": true
    },
    "unset-value": {
      "version": "1.0.0",
      "resolved": "https://registry.npmjs.org/unset-value/-/unset-value-1.0.0.tgz",
      "integrity": "sha1-g3aHP30jNRef+x5vw6jtDfyKtVk=",
      "dev": true,
      "requires": {
        "has-value": "^0.3.1",
        "isobject": "^3.0.0"
      },
      "dependencies": {
        "has-value": {
          "version": "0.3.1",
          "resolved": "https://registry.npmjs.org/has-value/-/has-value-0.3.1.tgz",
          "integrity": "sha1-ex9YutpiyoJ+wKIHgCVlSEWZXh8=",
          "dev": true,
          "requires": {
            "get-value": "^2.0.3",
            "has-values": "^0.1.4",
            "isobject": "^2.0.0"
          },
          "dependencies": {
            "isobject": {
              "version": "2.1.0",
              "resolved": "https://registry.npmjs.org/isobject/-/isobject-2.1.0.tgz",
              "integrity": "sha1-8GVWEJaj8dou9GJy+BXIQNh+DIk=",
              "dev": true,
              "requires": {
                "isarray": "1.0.0"
              }
            }
          }
        },
        "has-values": {
          "version": "0.1.4",
          "resolved": "https://registry.npmjs.org/has-values/-/has-values-0.1.4.tgz",
          "integrity": "sha1-bWHeldkd/Km5oCCJrThL/49it3E=",
          "dev": true
        }
      }
    },
    "upath": {
      "version": "1.1.2",
      "resolved": "https://registry.npmjs.org/upath/-/upath-1.1.2.tgz",
      "integrity": "sha512-kXpym8nmDmlCBr7nKdIx8P2jNBa+pBpIUFRnKJ4dr8htyYGJFokkr2ZvERRtUN+9SY+JqXouNgUPtv6JQva/2Q==",
      "dev": true
    },
    "uri-js": {
      "version": "4.2.2",
      "resolved": "https://registry.npmjs.org/uri-js/-/uri-js-4.2.2.tgz",
      "integrity": "sha512-KY9Frmirql91X2Qgjry0Wd4Y+YTdrdZheS8TFwvkbLWf/G5KNJDCh6pKL5OZctEW4+0Baa5idK2ZQuELRwPznQ==",
      "dev": true,
      "requires": {
        "punycode": "^2.1.0"
      }
    },
    "urix": {
      "version": "0.1.0",
      "resolved": "https://registry.npmjs.org/urix/-/urix-0.1.0.tgz",
      "integrity": "sha1-2pN/emLiH+wf0Y1Js1wpNQZ6bHI=",
      "dev": true
    },
    "url-join": {
      "version": "2.0.5",
      "resolved": "https://registry.npmjs.org/url-join/-/url-join-2.0.5.tgz",
      "integrity": "sha1-WvIvGMBSoACkjXuCxenC4v7tpyg=",
      "dev": true
    },
    "use": {
      "version": "3.1.1",
      "resolved": "https://registry.npmjs.org/use/-/use-3.1.1.tgz",
      "integrity": "sha512-cwESVXlO3url9YWlFW/TA9cshCEhtu7IKJ/p5soJ/gGpj7vbvFrAY/eIioQ6Dw23KjZhYgiIo8HOs1nQ2vr/oQ==",
      "dev": true
    },
    "util-deprecate": {
      "version": "1.0.2",
      "resolved": "https://registry.npmjs.org/util-deprecate/-/util-deprecate-1.0.2.tgz",
      "integrity": "sha1-RQ1Nyfpw3nMnYvvS1KKJgUGaDM8=",
      "dev": true
    },
    "util.promisify": {
      "version": "1.0.0",
      "resolved": "https://registry.npmjs.org/util.promisify/-/util.promisify-1.0.0.tgz",
      "integrity": "sha512-i+6qA2MPhvoKLuxnJNpXAGhg7HphQOSUq2LKMZD0m15EiskXUkMvKdF4Uui0WYeCUGea+o2cw/ZuwehtfsrNkA==",
      "dev": true,
      "requires": {
        "define-properties": "^1.1.2",
        "object.getownpropertydescriptors": "^2.0.3"
      }
    },
    "uuid": {
      "version": "3.3.2",
      "resolved": "https://registry.npmjs.org/uuid/-/uuid-3.3.2.tgz",
      "integrity": "sha512-yXJmeNaw3DnnKAOKJE51sL/ZaYfWJRl1pK9dr19YFCu0ObS231AB1/LbqTKRAQ5kw8A90rA6fr4riOUpTZvQZA==",
      "dev": true
    },
    "v8-compile-cache": {
      "version": "2.1.0",
      "resolved": "https://registry.npmjs.org/v8-compile-cache/-/v8-compile-cache-2.1.0.tgz",
      "integrity": "sha512-usZBT3PW+LOjM25wbqIlZwPeJV+3OSz3M1k1Ws8snlW39dZyYL9lOGC5FgPVHfk0jKmjiDV8Z0mIbVQPiwFs7g==",
      "dev": true
    },
    "validate-npm-package-license": {
      "version": "3.0.4",
      "resolved": "https://registry.npmjs.org/validate-npm-package-license/-/validate-npm-package-license-3.0.4.tgz",
      "integrity": "sha512-DpKm2Ui/xN7/HQKCtpZxoRWBhZ9Z0kqtygG8XCgNQ8ZlDnxuQmWhj566j8fN4Cu3/JmbhsDo7fcAJq4s9h27Ew==",
      "dev": true,
      "requires": {
        "spdx-correct": "^3.0.0",
        "spdx-expression-parse": "^3.0.0"
      }
    },
    "vendors": {
      "version": "1.0.3",
      "resolved": "https://registry.npmjs.org/vendors/-/vendors-1.0.3.tgz",
      "integrity": "sha512-fOi47nsJP5Wqefa43kyWSg80qF+Q3XA6MUkgi7Hp1HQaKDQW4cQrK2D0P7mmbFtsV1N89am55Yru/nyEwRubcw==",
      "dev": true
    },
    "verror": {
      "version": "1.10.0",
      "resolved": "https://registry.npmjs.org/verror/-/verror-1.10.0.tgz",
      "integrity": "sha1-OhBcoXBTr1XW4nDB+CiGguGNpAA=",
      "dev": true,
      "optional": true,
      "requires": {
        "assert-plus": "^1.0.0",
        "core-util-is": "1.0.2",
        "extsprintf": "^1.2.0"
      }
    },
    "which": {
      "version": "1.3.1",
      "resolved": "https://registry.npmjs.org/which/-/which-1.3.1.tgz",
      "integrity": "sha512-HxJdYWq1MTIQbJ3nw0cqssHoTNU267KlrDuGZ1WYlxDStUtKUhOaJmh112/TZmHxxUfuJqPXSOm7tDyas0OSIQ==",
      "dev": true,
      "requires": {
        "isexe": "^2.0.0"
      }
    },
    "which-module": {
      "version": "2.0.0",
      "resolved": "https://registry.npmjs.org/which-module/-/which-module-2.0.0.tgz",
      "integrity": "sha1-2e8H3Od7mQK4o6j6SzHD4/fm6Ho=",
      "dev": true
    },
    "wide-align": {
      "version": "1.1.3",
      "resolved": "https://registry.npmjs.org/wide-align/-/wide-align-1.1.3.tgz",
      "integrity": "sha512-QGkOQc8XL6Bt5PwnsExKBPuMKBxnGxWWW3fU55Xt4feHozMUhdUMaBCk290qpm/wG5u/RSKzwdAC4i51YigihA==",
      "dev": true,
      "optional": true,
      "requires": {
        "string-width": "^1.0.2 || 2"
      }
    },
    "word-wrap": {
      "version": "1.2.3",
      "resolved": "https://registry.npmjs.org/word-wrap/-/word-wrap-1.2.3.tgz",
      "integrity": "sha512-Hz/mrNwitNRh/HUAtM/VT/5VH+ygD6DV7mYKZAtHOrbs8U7lvPS6xf7EJKMF0uW1KJCl0H701g3ZGus+muE5vQ==",
      "dev": true
    },
    "wordwrap": {
      "version": "1.0.0",
      "resolved": "https://registry.npmjs.org/wordwrap/-/wordwrap-1.0.0.tgz",
      "integrity": "sha1-J1hIEIkUVqQXHI0CJkQa3pDLyus=",
      "dev": true
    },
    "wrap-ansi": {
      "version": "2.1.0",
      "resolved": "https://registry.npmjs.org/wrap-ansi/-/wrap-ansi-2.1.0.tgz",
      "integrity": "sha1-2Pw9KE3QV5T+hJc8rs3Rz4JP3YU=",
      "dev": true,
      "requires": {
        "string-width": "^1.0.1",
        "strip-ansi": "^3.0.1"
      },
      "dependencies": {
        "ansi-regex": {
          "version": "2.1.1",
          "resolved": "https://registry.npmjs.org/ansi-regex/-/ansi-regex-2.1.1.tgz",
          "integrity": "sha1-w7M6te42DYbg5ijwRorn7yfWVN8=",
          "dev": true
        },
        "is-fullwidth-code-point": {
          "version": "1.0.0",
          "resolved": "https://registry.npmjs.org/is-fullwidth-code-point/-/is-fullwidth-code-point-1.0.0.tgz",
          "integrity": "sha1-754xOG8DGn8NZDr4L95QxFfvAMs=",
          "dev": true,
          "requires": {
            "number-is-nan": "^1.0.0"
          }
        },
        "string-width": {
          "version": "1.0.2",
          "resolved": "https://registry.npmjs.org/string-width/-/string-width-1.0.2.tgz",
          "integrity": "sha1-EYvfW4zcUaKn5w0hHgfisLmxB9M=",
          "dev": true,
          "requires": {
            "code-point-at": "^1.0.0",
            "is-fullwidth-code-point": "^1.0.0",
            "strip-ansi": "^3.0.0"
          }
        },
        "strip-ansi": {
          "version": "3.0.1",
          "resolved": "https://registry.npmjs.org/strip-ansi/-/strip-ansi-3.0.1.tgz",
          "integrity": "sha1-ajhfuIU9lS1f8F0Oiq+UJ43GPc8=",
          "dev": true,
          "requires": {
            "ansi-regex": "^2.0.0"
          }
        }
      }
    },
    "wrappy": {
      "version": "1.0.2",
      "resolved": "https://registry.npmjs.org/wrappy/-/wrappy-1.0.2.tgz",
      "integrity": "sha1-tSQ9jz7BqjXxNkYFvA0QNuMKtp8="
    },
    "write": {
      "version": "1.0.3",
      "resolved": "https://registry.npmjs.org/write/-/write-1.0.3.tgz",
      "integrity": "sha512-/lg70HAjtkUgWPVZhZcm+T4hkL8Zbtp1nFNOn3lRrxnlv50SRBv7cR7RqR+GMsd3hUXy9hWBo4CHTbFTcOYwig==",
      "dev": true,
      "requires": {
        "mkdirp": "^0.5.1"
      }
    },
    "write-file-atomic": {
      "version": "2.4.3",
      "resolved": "https://registry.npmjs.org/write-file-atomic/-/write-file-atomic-2.4.3.tgz",
      "integrity": "sha512-GaETH5wwsX+GcnzhPgKcKjJ6M2Cq3/iZp1WyY/X1CSqrW+jVNM9Y7D8EC2sM4ZG/V8wZlSniJnCKWPmBYAucRQ==",
      "dev": true,
      "requires": {
        "graceful-fs": "^4.1.11",
        "imurmurhash": "^0.1.4",
        "signal-exit": "^3.0.2"
      }
    },
    "xmlcreate": {
      "version": "2.0.1",
      "resolved": "https://registry.npmjs.org/xmlcreate/-/xmlcreate-2.0.1.tgz",
      "integrity": "sha512-MjGsXhKG8YjTKrDCXseFo3ClbMGvUD4en29H2Cev1dv4P/chlpw6KdYmlCWDkhosBVKRDjM836+3e3pm1cBNJA==",
      "dev": true
    },
    "xtend": {
      "version": "4.0.2",
      "resolved": "https://registry.npmjs.org/xtend/-/xtend-4.0.2.tgz",
      "integrity": "sha512-LKYU1iAXJXUgAXn9URjiu+MWhyUXHsvfp7mcuYm9dSUKK0/CjtrUwFAxD82/mCWbtLsGjFIad0wIsod4zrTAEQ==",
      "dev": true
    },
    "y18n": {
      "version": "4.0.0",
      "resolved": "https://registry.npmjs.org/y18n/-/y18n-4.0.0.tgz",
      "integrity": "sha512-r9S/ZyXu/Xu9q1tYlpsLIsa3EeLXXk0VwlxqTcFRfg9EhMW+17kbt9G0NrgCmhGb5vT2hyhJZLfDGx+7+5Uj/w==",
      "dev": true
    },
    "yallist": {
      "version": "2.1.2",
      "resolved": "https://registry.npmjs.org/yallist/-/yallist-2.1.2.tgz",
      "integrity": "sha1-HBH5IY8HYImkfdUS+TxmmaaoHVI=",
      "dev": true
    },
    "yargs": {
      "version": "12.0.5",
      "resolved": "https://registry.npmjs.org/yargs/-/yargs-12.0.5.tgz",
      "integrity": "sha512-Lhz8TLaYnxq/2ObqHDql8dX8CJi97oHxrjUcYtzKbbykPtVW9WB+poxI+NM2UIzsMgNCZTIf0AQwsjK5yMAqZw==",
      "dev": true,
      "requires": {
        "cliui": "^4.0.0",
        "decamelize": "^1.2.0",
        "find-up": "^3.0.0",
        "get-caller-file": "^1.0.1",
        "os-locale": "^3.0.0",
        "require-directory": "^2.1.1",
        "require-main-filename": "^1.0.1",
        "set-blocking": "^2.0.0",
        "string-width": "^2.0.0",
        "which-module": "^2.0.0",
        "y18n": "^3.2.1 || ^4.0.0",
        "yargs-parser": "^11.1.1"
      }
    },
    "yargs-parser": {
      "version": "11.1.1",
      "resolved": "https://registry.npmjs.org/yargs-parser/-/yargs-parser-11.1.1.tgz",
      "integrity": "sha512-C6kB/WJDiaxONLJQnF8ccx9SEeoTTLek8RVbaOIsrAUS8VrBEXfmeSnCZxygc+XC2sNMBIwOOnfcxiynjHsVSQ==",
      "dev": true,
      "requires": {
        "camelcase": "^5.0.0",
        "decamelize": "^1.2.0"
      }
    }
  }
}<|MERGE_RESOLUTION|>--- conflicted
+++ resolved
@@ -1798,15 +1798,9 @@
       }
     },
     "@babel/preset-env": {
-<<<<<<< HEAD
       "version": "7.7.6",
       "resolved": "https://registry.npmjs.org/@babel/preset-env/-/preset-env-7.7.6.tgz",
       "integrity": "sha512-k5hO17iF/Q7tR9Jv8PdNBZWYW6RofxhnxKjBMc0nG4JTaWvOTiPoO/RLFwAKcA4FpmuBFm6jkoqaRJLGi0zdaQ==",
-=======
-      "version": "7.7.5",
-      "resolved": "https://registry.npmjs.org/@babel/preset-env/-/preset-env-7.7.5.tgz",
-      "integrity": "sha512-wDPbiaZdGzsJuTWlpLHJxmwslwHGLZ8F5v69zX3oAWeTOFWdy4OJHoTKg26oAnFg052v+/LAPY5os9KB0LrOEA==",
->>>>>>> df893e28
       "dev": true,
       "requires": {
         "@babel/helper-module-imports": "^7.7.4",
@@ -2337,7 +2331,6 @@
       },
       "dependencies": {
         "browserslist": {
-<<<<<<< HEAD
           "version": "4.8.2",
           "resolved": "https://registry.npmjs.org/browserslist/-/browserslist-4.8.2.tgz",
           "integrity": "sha512-+M4oeaTplPm/f1pXDw84YohEv7B1i/2Aisei8s4s6k3QsoSHa7i5sz8u/cGQkkatCPxMASKxPualR4wwYgVboA==",
@@ -2358,28 +2351,6 @@
           "version": "1.3.322",
           "resolved": "https://registry.npmjs.org/electron-to-chromium/-/electron-to-chromium-1.3.322.tgz",
           "integrity": "sha512-Tc8JQEfGQ1MzfSzI/bTlSr7btJv/FFO7Yh6tanqVmIWOuNCu6/D1MilIEgLtmWqIrsv+o4IjpLAhgMBr/ncNAA==",
-=======
-          "version": "4.8.0",
-          "resolved": "https://registry.npmjs.org/browserslist/-/browserslist-4.8.0.tgz",
-          "integrity": "sha512-HYnxc/oLRWvJ3TsGegR0SRL/UDnknGq2s/a8dYYEO+kOQ9m9apKoS5oiathLKZdh/e9uE+/J3j92qPlGD/vTqA==",
-          "dev": true,
-          "requires": {
-            "caniuse-lite": "^1.0.30001012",
-            "electron-to-chromium": "^1.3.317",
-            "node-releases": "^1.1.41"
-          }
-        },
-        "caniuse-lite": {
-          "version": "1.0.30001012",
-          "resolved": "https://registry.npmjs.org/caniuse-lite/-/caniuse-lite-1.0.30001012.tgz",
-          "integrity": "sha512-7RR4Uh04t9K1uYRWzOJmzplgEOAXbfK72oVNokCdMzA67trrhPzy93ahKk1AWHiA0c58tD2P+NHqxrA8FZ+Trg==",
-          "dev": true
-        },
-        "electron-to-chromium": {
-          "version": "1.3.317",
-          "resolved": "https://registry.npmjs.org/electron-to-chromium/-/electron-to-chromium-1.3.317.tgz",
-          "integrity": "sha512-C7sfpr1I1zqDurrfyVFhL450NFLeZrDYy5DeUuJBkEhBZbhyJ7JEZn741J+jcXCBaQ8S6j75XomLDHOLmLOdFQ==",
->>>>>>> df893e28
           "dev": true
         },
         "node-releases": {
@@ -3203,21 +3174,12 @@
       "dev": true
     },
     "core-js-compat": {
-<<<<<<< HEAD
       "version": "3.5.0",
       "resolved": "https://registry.npmjs.org/core-js-compat/-/core-js-compat-3.5.0.tgz",
       "integrity": "sha512-E7iJB72svRjJTnm9HDvujzNVMCm3ZcDYEedkJ/sDTNsy/0yooCd9Cg7GSzE7b4e0LfIkjijdB1tqg0pGwxWeWg==",
       "dev": true,
       "requires": {
         "browserslist": "^4.8.2",
-=======
-      "version": "3.4.7",
-      "resolved": "https://registry.npmjs.org/core-js-compat/-/core-js-compat-3.4.7.tgz",
-      "integrity": "sha512-57+mgz/P/xsGdjwQYkwtBZR3LuISaxD1dEwVDtbk8xJMqAmwqaxLOvnNT7kdJ7jYE/NjNptyzXi+IQFMi/2fCw==",
-      "dev": true,
-      "requires": {
-        "browserslist": "^4.8.0",
->>>>>>> df893e28
         "semver": "^6.3.0"
       },
       "dependencies": {
@@ -8834,15 +8796,9 @@
       }
     },
     "rollup": {
-<<<<<<< HEAD
       "version": "1.27.10",
       "resolved": "https://registry.npmjs.org/rollup/-/rollup-1.27.10.tgz",
       "integrity": "sha512-5PjBSKney8zLu7tTn/y4iVBL3OyK+G9rA/wfkcY78bZ9kAMtgNqb8nOfR5KpoDYyt8Vs5o2o8DyDjf9RpwYbAg==",
-=======
-      "version": "1.27.8",
-      "resolved": "https://registry.npmjs.org/rollup/-/rollup-1.27.8.tgz",
-      "integrity": "sha512-EVoEV5rAWl+5clnGznt1KY8PeVkzVQh/R0d2s3gHEkN7gfoyC4JmvIVuCtPbYE8NM5Ep/g+nAmvKXBjzaqTsHA==",
->>>>>>> df893e28
       "dev": true,
       "requires": {
         "@types/estree": "*",
@@ -10078,15 +10034,9 @@
       "dev": true
     },
     "uglify-js": {
-<<<<<<< HEAD
       "version": "3.6.9",
       "resolved": "https://registry.npmjs.org/uglify-js/-/uglify-js-3.6.9.tgz",
       "integrity": "sha512-pcnnhaoG6RtrvHJ1dFncAe8Od6Nuy30oaJ82ts6//sGSXOP5UjBMEthiProjXmMNHOfd93sqlkztifFMcb+4yw==",
-=======
-      "version": "3.7.1",
-      "resolved": "https://registry.npmjs.org/uglify-js/-/uglify-js-3.7.1.tgz",
-      "integrity": "sha512-pnOF7jY82wdIhATVn87uUY/FHU+MDUdPLkmGFvGoclQmeu229eTkbG5gjGGBi3R7UuYYSEeYXY/TTY5j2aym2g==",
->>>>>>> df893e28
       "dev": true,
       "optional": true,
       "requires": {
