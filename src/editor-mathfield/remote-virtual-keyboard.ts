import { osPlatform } from '../common/capabilities';
import { getCommandTarget, SelectorPrivate } from '../editor/commands';
import { DEFAULT_KEYBOARD_TOGGLE_GLYPH } from '../editor/options';
import { VirtualKeyboard } from '../editor/virtual-keyboard-utils';
import { Selector } from '../public/commands';
import { Mathfield, VirtualKeyboardInterface } from '../public/mathfield';
import {
  CoreOptions,
  OriginValidator,
  RemoteVirtualKeyboardOptions,
  VirtualKeyboardOptions,
} from '../public/options';
import { validateOrigin } from './utils';

const POST_MESSAGE_TYPE = 'ml#systemPostMessage';

interface RemoteKeyboardMessageData {
  type: 'ml#systemPostMessage';
  action: 'executeCommand' | 'focus' | 'blur' | 'updateState';
  state?: {
    visible: boolean;
    height: number;
  };
  command?: Selector | [Selector, ...any[]];
}

/**
 * Must be used on frame with mathfield editor
 */
export class VirtualKeyboardDelegate implements VirtualKeyboardInterface {
  visible: boolean;
  height: number;
  private readonly targetOrigin: string;
  private readonly originValidator: OriginValidator;
  private enabled: boolean;

  private readonly _mathfield: Mathfield;

  /**
   * @param targetOrigin only virtual keyboards in a frame (or document) with this
   * origin will be able to receive messages.
   * Specify a value other than '*' to improve security and prevent malicious
   * sites from intercepting content.
   */
  constructor(options: {
    targetOrigin: string;
    mathfield: Mathfield;
    originValidator: OriginValidator;
  }) {
    this.targetOrigin = options.targetOrigin ?? window.origin;
    this.originValidator = options.originValidator ?? 'same-origin';
    this._mathfield = options.mathfield;
  }

  setOptions(_options: VirtualKeyboardOptions & CoreOptions): void {
    // The associated mathfield is using a keyboard delegate, and no keyboard
    // options should be set on it
  }

  public create(): void {}

  public dispose(): void {
    this.disable();
  }

  public enable(): void {
    if (!this.enabled) {
      this.enabled = true;
      window.addEventListener('message', this);
    }
  }

  public disable(): void {
    if (this.enabled) {
      window.removeEventListener('message', this);
      this.enabled = false;
    }
  }

  public executeCommand(
    command: SelectorPrivate | [SelectorPrivate, ...any[]]
  ): boolean {
    if (getCommandTarget(command) === 'virtual-keyboard') {
      this.sendMessage('executeCommand', { command });
      return false;
    }

    return this._mathfield?.executeCommand(
      command as Selector | [Selector, ...any[]]
    );
  }

  focusMathfield(): void {}

  blurMathfield(): void {}

  stateChanged(): void {}

  handleEvent(event: MessageEvent<RemoteKeyboardMessageData>): void {
    if (
      event.type === 'message' &&
      event.data &&
      event.data.type === POST_MESSAGE_TYPE
    ) {
      if (!validateOrigin(event.origin, this.originValidator)) {
        throw new Error(
          `Message from unknown origin (${event.origin}) cannot be handled`
        );
      }

      const { action } = event.data;

<<<<<<< HEAD
      if (action === 'executeCommand') {
        // Avoid an infinite messages loop if within one window
        if (
          getCommandTarget(event.data.command!) === 'virtual-keyboard' &&
          window === window.parent
        ) {
          return;
        }

        this.executeCommand(event.data.command!);
      } else if (action === 'updateState') {
=======
      if (action === 'executeCommand') this.executeCommand(event.data.command!);
      else if (action === 'updateState') {
>>>>>>> 5b083337
        this.visible = event.data.state!.visible;
        this.height = event.data.state!.height;
      } else if (action === 'focus') this._mathfield?.focus?.();
      else if (action === 'blur') this._mathfield?.blur?.();
    }
  }

  private sendMessage(action: string, payload: any = {}): boolean {
    if (window.parent) {
      window.parent.postMessage(
        {
          type: POST_MESSAGE_TYPE,
          action,
          ...payload,
        },
        this.targetOrigin
      );

      return true;
    }

    return false;
  }
}

/**
 * Must be used on parent frame where virtual keyboard will be rendered
 */
export class RemoteVirtualKeyboard extends VirtualKeyboard {
  options: RemoteVirtualKeyboardOptions;

  private sourceFrame: Window;
  private readonly canUndoState: boolean;
  private readonly canRedoState: boolean;

  constructor(options: Partial<RemoteVirtualKeyboardOptions>) {
    super({
      ...RemoteVirtualKeyboard.defaultOptions,
      ...(options ?? {}),
    });

    window.addEventListener('message', this);
  }

  static get defaultOptions(): RemoteVirtualKeyboardOptions {
    return {
      createHTML: (s: string): any => s,
      fontsDirectory: './fonts',
      soundsDirectory: './sounds',
      targetOrigin: window.origin,
      originValidator: 'same-origin',

      virtualKeyboards: 'all',
      virtualKeyboardLayout: 'auto',
      customVirtualKeyboardLayers: {},
      customVirtualKeyboards: {},
      virtualKeyboardTheme: /macos|ios/.test(osPlatform())
        ? 'apple'
        : 'material',
      keypressVibration: true,
      keypressSound: null,
      plonkSound: null,
      virtualKeyboardToolbar: 'default',

      virtualKeyboardToggleGlyph: DEFAULT_KEYBOARD_TOGGLE_GLYPH,
      virtualKeyboardMode: 'auto',

      virtualKeyboardContainer: globalThis.document?.body ?? null,
    };
  }

  handleEvent(event: MessageEvent<RemoteKeyboardMessageData>): void {
    if (
      event.type === 'message' &&
      event.data &&
      event.data.type === POST_MESSAGE_TYPE
    ) {
      if (!validateOrigin(event.origin, this.options.originValidator)) {
        throw new Error(
          `Can not handle message from unknown origin (${event.origin}).`
        );
      }

      const { action } = event.data;
      if (action === 'executeCommand') {
        const { command } = event.data;
        this.sourceFrame = event.source as Window;

        // Avoid an infinite messages loop if within one window
        const commandTarget = getCommandTarget(command!);
        if (commandTarget !== 'virtual-keyboard' && window === window.parent) {
          return;
        }

        this.executeCommand(command!);
      }
    }
  }

  stateChanged(): void {
    this.sendMessage('stateChanged', {
      state: {
        visible: this.visible,
        height: this.element?.offsetHeight ?? 0,
      },
    });
  }

  public executeCommand(command: Selector | [Selector, ...any[]]): boolean {
    const commandTarget = getCommandTarget(command);

    // Virtual keyboard commands must be handled at local window
    if (commandTarget === 'virtual-keyboard')
      return super.executeCommand(command);

    this.sendMessage('executeCommand', { command });
    return false;
  }

  /**
   * @category Focus
   */
  public focus(): void {
    this.sendMessage('focus');
  }

  /**
   * @category Focus
   */
  public blur(): void {
    this.sendMessage('blur');
  }

  public canUndo(): boolean {
    return this.canUndoState;
  }

  public canRedo(): boolean {
    return this.canRedoState;
  }

  public dispose(): void {
    window.removeEventListener('message', this);
  }

  private sendMessage(action: string, payload: any = {}): void {
    this.sourceFrame?.postMessage(
      {
        type: POST_MESSAGE_TYPE,
        action,
        ...payload,
      },
      this.options.targetOrigin
    );
  }
}<|MERGE_RESOLUTION|>--- conflicted
+++ resolved
@@ -110,7 +110,6 @@
 
       const { action } = event.data;
 
-<<<<<<< HEAD
       if (action === 'executeCommand') {
         // Avoid an infinite messages loop if within one window
         if (
@@ -122,14 +121,13 @@
 
         this.executeCommand(event.data.command!);
       } else if (action === 'updateState') {
-=======
-      if (action === 'executeCommand') this.executeCommand(event.data.command!);
-      else if (action === 'updateState') {
->>>>>>> 5b083337
         this.visible = event.data.state!.visible;
         this.height = event.data.state!.height;
-      } else if (action === 'focus') this._mathfield?.focus?.();
-      else if (action === 'blur') this._mathfield?.blur?.();
+      } else if (action === 'focus') {
+        this._mathfield?.focus?.();
+      } else if (action === 'blur') {
+        this._mathfield?.blur?.();
+      }
     }
   }
 
