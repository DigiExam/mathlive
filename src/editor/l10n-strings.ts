--- conflicted
+++ resolved
@@ -11,7 +11,6 @@
     'tooltip.toggle virtual keyboard': 'Toggle Virtual Keyboard',
     'tooltip.undo': 'Undo',
   },
-<<<<<<< HEAD
   da: {
     'keyboard.tooltip.functions': 'Funktioner',
     'keyboard.tooltip.symbols': 'Symboler',
@@ -24,8 +23,6 @@
     'tooltip.toggle virtual keyboard': 'Skift virtuelt tastatur',
     'tooltip.undo': 'Fortryd',
   },
-  
-=======
   no: {
     'keyboard.tooltip.functions': 'Funksjoner',
     'keyboard.tooltip.symbols': 'Symboler',
@@ -51,7 +48,6 @@
     'tooltip.toggle virtual keyboard': 'Växla virtuellt tangentbord',
     'tooltip.undo': 'Ångra',
   },
->>>>>>> 0a917a5f
   ar: {
     'keyboard.tooltip.functions': 'مهام',
     'keyboard.tooltip.symbols': 'حرف او رمز',
